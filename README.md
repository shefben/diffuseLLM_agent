--- conflicted
+++ resolved
@@ -14,10 +14,7 @@
 
 Paths to each model and various parameters are configured in `config.yaml`.
 Command‑line arguments act as overrides when needed.
-<<<<<<< HEAD
-=======
 Set `general.use_vllm: true` if you have the [vLLM](https://github.com/vllm-project/vllm) package installed and want to use it for faster inference instead of `llama-cpp`.
->>>>>>> 49ca8a41
 
 ## Project Phases
 
@@ -52,34 +49,6 @@
    Open <http://localhost:5001> to create or select a project and provide the repository path. The profiler runs automatically, then you can submit issues, review plans and approve patches.
    Model paths and training parameters are read from `config.yaml`, so command‑line flags are optional.
   The dashboard also offers code search, knowledge graph queries, memory review, and training controls. Use the **Config** page to edit the YAML settings directly and the **Training** page to run LoRA fine‑tuning and predictor updates without extra scripts. When submitting an issue you can select among several agent workflows—**prompt_chaining**, **routing**, **parallelization**, **orchestrator-workers**, or **evaluator-optimizer**—to control how patches are generated.
-<<<<<<< HEAD
-  The **MCP** page lets you manage prompting tools and assign them to agents per workflow.
-
-For more detailed workflows—including active learning and fine‑tuning—see the [Usage Guide](docs/HOW_TO_USE.md).
-
-## Workflows
-
-The assistant supports several ways to coordinate the LLM and diffusion cores.
-The default is **orchestrator-workers**, where a central planner delegates tasks
-and merges the results. When submitting an issue you can instead select
-**prompt_chaining**, **routing**, **parallelization**, or
-**evaluator-optimizer**. Set `planner.workflow_type` in `config.yaml` to change
-the default.
-
-## Helper Scripts
-
-- `profile_style.py` – build the style fingerprint and config files
-- `launch_assistant.py` – initialize all phases and start the web interface
-- `start_webui.py` – start only the Flask app when components are already initialized
-- `run_assistant.py` – run the planner on a YAML spec without the web UI
-- `active_learning_loop.py` – periodically fine‑tune models based on success memory
-- `prepare_finetune_data.py` – convert logged patches into a fine‑tuning dataset
-- `finetune_lora.py` – run LoRA training on the prepared dataset
-- `train_core_predictor.py` – update the classifier that selects between the LLM and diffusion cores
-
-## Further Reading
-
-=======
    The **MCP** page lets you manage prompting tools and assign them to agents per workflow.
 
 2. **Run inside Docker**
@@ -113,7 +82,6 @@
 
 ## Further Reading
 
->>>>>>> 49ca8a41
 - [docs/FINE_TUNING.md](docs/FINE_TUNING.md) – Details on preparing training data and fine‑tuning models
 - [docs/CORE_PREDICTOR_TRAINING.md](docs/CORE_PREDICTOR_TRAINING.md) – How to train the core selection classifier
 
