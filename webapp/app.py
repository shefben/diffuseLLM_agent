--- conflicted
+++ resolved
@@ -2,11 +2,8 @@
 import sys
 from pathlib import Path
 import json  # For json.dumps as a fallback for displaying objects
-<<<<<<< HEAD
 import yaml
 from src.learning.easyedit_helper import apply_easyedit
-=======
->>>>>>> 6d2dfe29
 
 # Add project root to sys.path to allow imports from src
 PROJECT_ROOT = Path(__file__).resolve().parent.parent
@@ -17,17 +14,11 @@
     from src.utils.config_loader import load_app_config
     from src.digester.repository_digester import RepositoryDigester
     from src.planner.phase_planner import PhasePlanner
-<<<<<<< HEAD
     from src.planner.phase_model import Phase
     from src.planner.spec_model import Spec
     from src.profiler.orchestrator import run_phase1_style_profiling_pipeline
     from src.utils.memory_logger import load_success_memory
     from src.learning.ft_dataset import build_finetune_dataset
-=======
-    from src.planner.spec_model import Spec
-    from src.profiler.orchestrator import run_phase1_style_profiling_pipeline
-    from src.utils.memory_logger import load_success_memory
->>>>>>> 6d2dfe29
 except ImportError as e:
     print(
         f"Error importing project modules in webapp/app.py: {e}. Ensure PROJECT_ROOT is correct and src modules are accessible."
@@ -45,15 +36,11 @@
     def run_phase1_style_profiling_pipeline(*_a, **_k):  # type: ignore
         return {"error": "profiling failed"}
 
-<<<<<<< HEAD
     def build_finetune_dataset(*_a, **_k):  # type: ignore
         return False
 
     Spec = dict  # Placeholder type
     Phase = dict  # Placeholder type
-=======
-    Spec = dict  # Placeholder type
->>>>>>> 6d2dfe29
 
 app = Flask(__name__)
 
@@ -72,16 +59,12 @@
 
     app_config_global = load_app_config(config_path)
     app_config_global["general"]["project_root"] = str(project_root)
-<<<<<<< HEAD
     app_config_global["loaded_config_path"] = str(config_path or "config.yaml")
-=======
->>>>>>> 6d2dfe29
     if verbose:
         app_config_global["general"]["verbose"] = True
 
     # Run style profiling pipeline to generate configs and naming DB
     run_phase1_style_profiling_pipeline(project_root, app_config_global)
-<<<<<<< HEAD
 
     digester_global = RepositoryDigester(
         repo_path=project_root, app_config=app_config_global
@@ -96,22 +79,6 @@
 
     initialized = True
 
-=======
-
-    digester_global = RepositoryDigester(
-        repo_path=project_root, app_config=app_config_global
-    )
-    digester_global.digest_repository()
-
-    phase_planner_global = PhasePlanner(
-        project_root_path=project_root,
-        app_config=app_config_global,
-        digester=digester_global,
-    )
-
-    initialized = True
-
->>>>>>> 6d2dfe29
 
 @app.route("/", methods=["GET", "POST"])
 def index():
@@ -155,7 +122,6 @@
             error_message = "SpecNormalizer component within PhasePlanner not initialized correctly. Check webapp startup logs."
         else:
             try:
-<<<<<<< HEAD
                 # Generate plan directly from goal text
                 spec_object, plan_list = phase_planner_global.generate_plan_from_goal(
                     submitted_issue
@@ -185,55 +151,6 @@
                                 f"Phase: {getattr(phase, 'operation_name', 'Unknown Op')}\nTarget: {getattr(phase, 'target_file', 'N/A')}\nParams: {getattr(phase, 'parameters', {})}\nDescription: {getattr(phase, 'description', 'N/A')}"
                             )
                     plan_data_str = "\n\n---\n\n".join(phase_data_list)
-=======
-                # Call normalise_request
-                spec_object = phase_planner_global.spec_normalizer.normalise_request(
-                    submitted_issue
-                )
-
-                if spec_object is None:
-                    error_message = "Failed to normalize request into a Spec (SpecNormalizer returned None)."
-                elif (
-                    isinstance(spec_object, dict) and "error" in spec_object
-                ):  # Check if spec_object itself is an error placeholder
-                    error_message = (
-                        f"Error during spec normalization: {spec_object['error']}"
-                    )
-                else:
-                    # Successfully got a Spec object
-                    if hasattr(spec_object, "model_dump_json"):
-                        spec_data_str = spec_object.model_dump_json(indent=2)
-                    elif hasattr(spec_object, "json"):  # Pydantic v1
-                        spec_data_str = spec_object.json(indent=2)
-                    else:
-                        spec_data_str = json.dumps(
-                            spec_object, indent=2, default=str
-                        )  # Fallback
-
-                    # Call generate_plan_from_spec
-                    plan_list = phase_planner_global.generate_plan_from_spec(
-                        spec_object
-                    )
-
-                    if not plan_list:  # Handles None or empty list
-                        error_message = (
-                            (error_message + "\n" if error_message else "")
-                            + "Failed to generate a plan from the Spec (generate_plan_from_spec returned empty or None)."
-                        )
-                    else:
-                        phase_data_list = []
-                        for phase in plan_list:
-                            if hasattr(phase, "model_dump_json"):
-                                phase_data_list.append(phase.model_dump_json(indent=2))
-                            elif hasattr(phase, "json"):  # Pydantic v1
-                                phase_data_list.append(phase.json(indent=2))
-                            else:
-                                # Basic string representation for Phase objects if no Pydantic methods
-                                phase_data_list.append(
-                                    f"Phase: {getattr(phase, 'operation_name', 'Unknown Op')}\nTarget: {getattr(phase, 'target_file', 'N/A')}\nParams: {getattr(phase, 'parameters', {})}\nDescription: {getattr(phase, 'description', 'N/A')}"
-                                )
-                        plan_data_str = "\n\n---\n\n".join(phase_data_list)
->>>>>>> 6d2dfe29
 
             except Exception as e_process:
                 print(f"WebApp Error: Error during POST processing: {e_process}")
@@ -274,7 +191,6 @@
     return render_template("memory.html", entries=recent_entries)
 
 
-<<<<<<< HEAD
 @app.route("/memory/<int:index>")
 def memory_detail_route(index: int):
     """Display full details for a single memory entry."""
@@ -502,8 +418,6 @@
     return render_template("search.html", query=query, results=results)
 
 
-=======
->>>>>>> 6d2dfe29
 if __name__ == "__main__":
     import argparse
 
@@ -517,7 +431,6 @@
     args = parser.parse_args()
 
     initialize_components(args.project_root, args.config, args.verbose)
-<<<<<<< HEAD
 
     app.run(debug=args.verbose, host="0.0.0.0", port=args.port)
 
@@ -581,8 +494,4 @@
         model_dir = Path(app_config_global.get("models", {}).get("agent_llm_gguf", ""))
         ok = apply_easyedit(model_dir, instr, new_text, verbose=True)
         message = "Edit applied" if ok else "EasyEdit unavailable or failed"
-    return render_template("easyedit.html", message=message)
-=======
-
-    app.run(debug=args.verbose, host="0.0.0.0", port=args.port)
->>>>>>> 6d2dfe29
+    return render_template("easyedit.html", message=message)