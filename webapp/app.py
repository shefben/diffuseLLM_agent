from flask import (
    Flask,
    render_template,
    request,
    redirect,
    url_for,
    jsonify,
    session,
)
from functools import wraps
from werkzeug.security import check_password_hash, generate_password_hash
import sys
import uuid
import threading
from pathlib import Path
import json  # For json.dumps as a fallback for displaying objects
import yaml
from src.learning.easyedit_helper import apply_easyedit
from src.mcp.mcp_manager import get_mcp_prompt

# Add project root to sys.path to allow imports from src
PROJECT_ROOT = Path(__file__).resolve().parent.parent
sys.path.append(str(PROJECT_ROOT))

# Conditional imports for project modules, handle if not found during early setup
try:
    from src.utils.config_loader import load_app_config
    from src.digester.repository_digester import RepositoryDigester
    from src.planner.phase_planner import PhasePlanner
    from src.planner.phase_model import Phase
    from src.planner.spec_model import Spec
    from src.profiler.orchestrator import run_phase1_style_profiling_pipeline
    from src.utils.memory_logger import load_success_memory
    from src.learning.ft_dataset import build_finetune_dataset
    from src.profiler.llm_interfacer import generate_custom_workflow
except ImportError as e:
    print(
        f"Error importing project modules in webapp/app.py: {e}. Ensure PROJECT_ROOT is correct and src modules are accessible."
    )

    def load_app_config(*_a, **_k):
        return {"error": "load_app_config failed"}

    def RepositoryDigester(*_a, **_k):  # type: ignore
        return {"error": "RepositoryDigester failed"}

    def PhasePlanner(*_a, **_k):  # type: ignore
        return {"error": "PhasePlanner failed"}

    def run_phase1_style_profiling_pipeline(*_a, **_k):  # type: ignore
        return {"error": "profiling failed"}

    def build_finetune_dataset(*_a, **_k):  # type: ignore
        return False

    def generate_custom_workflow(*_a, **_k):  # type: ignore
        return {"name": "custom", "steps": ["LLMCore", "DiffusionCore", "LLMCore"]}

    Spec = dict  # Placeholder type
    Phase = dict  # Placeholder type

app = Flask(__name__)
app.secret_key = "change-me"

# Globals populated by initialize_components()
app_config_global = {}
digester_global = None
phase_planner_global = None
initialized = False
job_status: dict[str, dict] = {}

# ---------------------------
# User management
# ---------------------------
USERS_FILE = PROJECT_ROOT / "config" / "users.json"


def load_users() -> dict:
    if USERS_FILE.exists():
        try:
            with open(USERS_FILE, "r", encoding="utf-8") as f:
                return json.load(f)
        except Exception:
            return {}
    return {}


def save_users(users: dict) -> None:
    USERS_FILE.parent.mkdir(parents=True, exist_ok=True)
    with open(USERS_FILE, "w", encoding="utf-8") as f:
        json.dump(users, f, indent=2)


@app.context_processor
def inject_user():
    users = load_users()
    user = session.get("user")
    return {
        "current_user": user,
        "is_admin": users.get(user, {}).get("is_admin", False),
    }


def login_required(func):
    @wraps(func)
    def wrapper(*args, **kwargs):
        if not session.get("user"):
            return redirect(url_for("login_route", next=request.path))
        return func(*args, **kwargs)

    return wrapper


def admin_required(func):
    @wraps(func)
    def wrapper(*args, **kwargs):
        if not session.get("user"):
            return redirect(url_for("login_route", next=request.path))
        users = load_users()
        user_data = users.get(session["user"], {})
        if not user_data.get("is_admin"):
            return redirect(url_for("dashboard_route"))
        return func(*args, **kwargs)

    return wrapper


def start_job(target, *args, **kwargs) -> str:
    """Start a background thread and return a job id."""
    job_id = str(uuid.uuid4())
    job_status[job_id] = {"status": "running", "message": ""}

    def wrapper():
        try:
            target(*args, **kwargs, job_id=job_id)
            job_status[job_id]["status"] = "complete"
        except Exception as e:  # pragma: no cover - threading
            job_status[job_id]["status"] = "error"
            job_status[job_id]["message"] = str(e)

    thread = threading.Thread(target=wrapper, daemon=True)
    thread.start()
    return job_id


@app.route("/login", methods=["GET", "POST"])
def login_route():
    users = load_users()
    message = None
    if not users:
        return redirect(url_for("register_route"))
    if request.method == "POST":
        username = request.form.get("username", "")
        password = request.form.get("password", "")
        if username in users and check_password_hash(users[username], password):
            session["user"] = username
            return redirect(request.args.get("next") or url_for("dashboard_route"))
        message = "Invalid credentials"
    return render_template(
        "login.html", message=message, config=app_config_global, users=users
    )


@app.route("/register", methods=["GET", "POST"])
def register_route():
    users = load_users()
    allow = app_config_global.get("webui", {}).get("allow_registration", False)
    if users and not allow:
        return redirect(url_for("login_route"))
    message = None
    if request.method == "POST":
        username = request.form.get("username", "")
        password = request.form.get("password", "")
        email = request.form.get("email", "")
        if not username or not password:
            message = "Username and password required"
        elif username in users:
            message = "User already exists"
        else:
            users[username] = {
                "password": generate_password_hash(password),
                "email": email,
                "is_admin": not users,  # first user becomes admin
            }
            save_users(users)
            session["user"] = username
            return redirect(url_for("dashboard_route"))
    return render_template("register.html", message=message)


@app.route("/logout")
def logout_route():
    session.pop("user", None)
    return redirect(url_for("login_route"))


# -------------------------------------------------------------
# Environment management and selection
# -------------------------------------------------------------


@app.route("/projects", methods=["GET", "POST"])
def projects_route():
    envs = load_environments()
    message = None
    if request.method == "POST":
        action = request.form.get("action")
        if action == "select":
            name = request.form.get("env_name")
            for env in envs:
                if env.get("name") == name:
                    initialize_components(Path(env["path"]))
                    return redirect(url_for("dashboard_route"))
        elif action == "create":
            name = request.form.get("new_name")
            path = request.form.get("new_path")
            desc = request.form.get("new_desc")
            if name and path:
                envs.append({"name": name, "path": path, "description": desc})
                save_environments(envs)
                initialize_components(Path(path))
                return redirect(url_for("dashboard_route"))
            message = "Name and path are required"
        elif action == "delete":
            name = request.form.get("env_name")
            envs = [e for e in envs if e.get("name") != name]
            save_environments(envs)
        elif action == "rename":
            name = request.form.get("env_name")
            new_name = request.form.get("new_name")
            for env in envs:
                if env.get("name") == name and new_name:
                    env["name"] = new_name
            save_environments(envs)
    for env in envs:
        fp = Path(env.get("path", "")) / "style_fingerprint.json"
        env["profiled"] = fp.exists()
    return render_template("projects.html", environments=envs, message=message)


# Environments config
ENV_FILE = PROJECT_ROOT / "config" / "environments.json"


def load_environments() -> list[dict]:
    if ENV_FILE.exists():
        try:
            with open(ENV_FILE, "r", encoding="utf-8") as f:
                return json.load(f)
        except Exception:
            return []
    return []


def save_environments(envs: list[dict]) -> None:
    ENV_FILE.parent.mkdir(parents=True, exist_ok=True)
    with open(ENV_FILE, "w", encoding="utf-8") as f:
        json.dump(envs, f, indent=2)


def initialize_components(
    project_root: Path, config_path: Path | None = None, verbose: bool = False
) -> None:
    """Initializes profiler, digester, and planner for the web UI."""
    global app_config_global, digester_global, phase_planner_global, initialized

    app_config_global = load_app_config(config_path)
    app_config_global["general"]["project_root"] = str(project_root)
    app_config_global["loaded_config_path"] = str(config_path or "config.yaml")
    if verbose:
        app_config_global["general"]["verbose"] = True

    # Run style profiling pipeline to generate configs and naming DB
    run_phase1_style_profiling_pipeline(project_root, app_config_global)

    digester_global = RepositoryDigester(
        repo_path=project_root, app_config=app_config_global
    )
    digester_global.digest_repository()

    phase_planner_global = PhasePlanner(
        project_root_path=project_root,
        app_config=app_config_global,
        digester=digester_global,
    )

    initialized = True


@app.route("/")
@login_required
def dashboard_route():
    if not initialized:
        return redirect(url_for("projects_route"))

    data_dir = Path(app_config_global.get("general", {}).get("data_dir", ".agent_data"))
    if not data_dir.is_absolute():
        project_root = Path(
            app_config_global.get("general", {}).get("project_root", ".")
        )
        data_dir = project_root / data_dir
    entries = load_success_memory(data_dir)
    recent_entries = entries[-5:]
    dataset_path = data_dir / "finetune_dataset.jsonl"
    dataset_entries = 0
    if dataset_path.exists():
        try:
            with open(dataset_path, "r", encoding="utf-8") as f:
                dataset_entries = sum(1 for _ in f)
        except Exception:
            dataset_entries = 0
    return render_template(
        "dashboard.html",
        recent_entries=recent_entries,
        memory_count=len(entries),
        dataset_entries=dataset_entries,
    )


@app.route("/issue", methods=["GET", "POST"])
@login_required
def issue_route():
    spec_data_str = None
    plan_data_str = None
    error_message = None
    submitted_issue = (
        None  # Initialize to ensure it's always available for render_template
    )

    if not initialized:
        return redirect(url_for("projects_route"))

    if request.method == "POST":
        submitted_issue = request.form.get("issue_text", "")
        workflow_selected = request.form.get("workflow", "orchestrator-workers")

        # Check global components
        if phase_planner_global is None or (
            isinstance(phase_planner_global, dict) and "error" in phase_planner_global
        ):
            error_message = (
                "PhasePlanner not initialized correctly. Check webapp startup logs."
            )
        elif (
            not hasattr(phase_planner_global, "spec_normalizer")
            or phase_planner_global.spec_normalizer is None
            or (
                isinstance(phase_planner_global.spec_normalizer, dict)
                and "error" in phase_planner_global.spec_normalizer
            )
        ):  # Assuming spec_normalizer could also be an error dict
            error_message = "SpecNormalizer component within PhasePlanner not initialized correctly. Check webapp startup logs."
        else:
            try:
                # Generate plan directly from goal text
                spec_object, plan_list = phase_planner_global.generate_plan_from_goal(
                    submitted_issue,
                    workflow_selected,
                )
<<<<<<< HEAD

                if hasattr(spec_object, "model_dump_json"):
                    spec_data_str = spec_object.model_dump_json(indent=2)
                elif hasattr(spec_object, "json"):
                    spec_data_str = spec_object.json(indent=2)
                else:
                    spec_data_str = json.dumps(spec_object, indent=2, default=str)

                if not plan_list:  # Handles None or empty list
                    error_message = (
                        (error_message + "\n" if error_message else "")
                        + "Failed to generate a plan from the Spec (generate_plan_from_spec returned empty or None)."
                    )
                else:
=======

                if hasattr(spec_object, "model_dump_json"):
                    spec_data_str = spec_object.model_dump_json(indent=2)
                elif hasattr(spec_object, "json"):
                    spec_data_str = spec_object.json(indent=2)
                else:
                    spec_data_str = json.dumps(spec_object, indent=2, default=str)

                if not plan_list:  # Handles None or empty list
                    error_message = (
                        (error_message + "\n" if error_message else "")
                        + "Failed to generate a plan from the Spec (generate_plan_from_spec returned empty or None)."
                    )
                else:
>>>>>>> 49ca8a41
                    phase_data_list = []
                    for phase in plan_list:
                        if hasattr(phase, "model_dump_json"):
                            phase_data_list.append(phase.model_dump_json(indent=2))
                        elif hasattr(phase, "json"):
                            phase_data_list.append(phase.json(indent=2))
                        else:
                            phase_data_list.append(
                                f"Phase: {getattr(phase, 'operation_name', 'Unknown Op')}\nTarget: {getattr(phase, 'target_file', 'N/A')}\nParams: {getattr(phase, 'parameters', {})}\nDescription: {getattr(phase, 'description', 'N/A')}"
                            )
                    plan_data_str = "\n\n---\n\n".join(phase_data_list)

            except Exception as e_process:
                print(f"WebApp Error: Error during POST processing: {e_process}")
                error_message = f"An unexpected error occurred: {str(e_process)}"

        return render_template(
            "index.html",
            submitted_issue=submitted_issue,
            spec_data=spec_data_str,
            plan_data=plan_data_str,
            error_message=error_message,
            workflow_selected=workflow_selected,
            custom_workflows=app_config_global.get("custom_workflows", []),
        )

    # For GET request
    return render_template(
        "index.html",
        submitted_issue=None,
        spec_data=None,
        plan_data=None,
        error_message=None,
        workflow_selected="orchestrator-workers",
        custom_workflows=app_config_global.get("custom_workflows", []),
    )


@app.route("/memory")
@login_required
def view_memory():
    """Display recent success memory entries with optional filtering."""
    if not initialized:
        return "Application not initialized", 503

    data_dir = Path(app_config_global.get("general", {}).get("data_dir", ".agent_data"))
    if not data_dir.is_absolute():
        project_root = Path(
            app_config_global.get("general", {}).get("project_root", ".")
        )
        data_dir = project_root / data_dir

    query = request.args.get("query", "").lower()
    rating = request.args.get("rating")
    start = request.args.get("start")
    end = request.args.get("end")

    entries = load_success_memory(data_dir)
    filtered: list[dict] = []

    for e in entries:
        keep = True
        issue_text = str(e.get("spec_issue_description", "")).lower()
        if query and query not in issue_text:
            keep = False
        if rating:
            try:
                if int(rating) != int(e.get("user_rating", -1)):
                    keep = False
            except Exception:
                pass
        ts = e.get("timestamp_utc")
        if start and ts and ts < start:
            keep = False
        if end and ts and ts > end:
            keep = False
        if keep:
            filtered.append(e)

    recent_entries = filtered[-20:]
    return render_template(
        "memory.html",
        entries=recent_entries,
        query=query,
        rating=rating,
        start=start,
        end=end,
    )


@app.route("/memory/<int:index>")
@login_required
def memory_detail_route(index: int):
    """Display full details for a single memory entry."""
    if not initialized:
        return "Application not initialized", 503

    data_dir = Path(app_config_global.get("general", {}).get("data_dir", ".agent_data"))
    if not data_dir.is_absolute():
        project_root = Path(
            app_config_global.get("general", {}).get("project_root", ".")
        )
        data_dir = project_root / data_dir
    entries = load_success_memory(data_dir)
    if index < 0 or index >= len(entries):
        return redirect(url_for("view_memory"))
    entry = entries[index]
    return render_template("patch_detail.html", entry=entry)


@app.route("/apply_patch", methods=["POST"])
@login_required
def apply_patch_route():
    """Run full patch generation for an issue and redirect to memory."""
    if not initialized:
        return "Application not initialized", 503

    issue_text = request.form.get("issue_text", "")
    if not issue_text:
        return redirect(url_for("issue_route"))

    workflow = request.form.get("workflow", "orchestrator-workers")
    spec_prompt = get_mcp_prompt(app_config_global, workflow, "SpecNormalizer")

    def job(job_id=None):
        spec_obj_local = phase_planner_global.spec_normalizer.normalise_request(
            issue_text, spec_prompt
        )
        if spec_obj_local is None or (
            isinstance(spec_obj_local, dict) and "error" in spec_obj_local
        ):
            job_status[job_id]["status"] = "error"
            job_status[job_id]["message"] = "Spec normalization failed"
            return
        phase_planner_global.plan_phases(spec_obj_local, workflow_type=workflow)
        job_status[job_id]["redirect"] = url_for("view_memory")

    jid = start_job(job)
    return render_template("progress.html", title="Applying Patch", job_id=jid)


@app.route("/apply_plan", methods=["POST"])
@login_required
def apply_plan_route():
    """Execute a user-approved plan represented as JSON."""
    if not initialized:
        return "Application not initialized", 503

    issue_text = request.form.get("issue_text", "")
    plan_json = request.form.get("plan_json", "")
    workflow = request.form.get("workflow", "orchestrator-workers")
    if not issue_text or not plan_json:
        return redirect(url_for("issue_route"))

    spec_prompt = get_mcp_prompt(app_config_global, workflow, "SpecNormalizer")

    def job(job_id=None):
        spec_obj_local = phase_planner_global.spec_normalizer.normalise_request(
            issue_text, spec_prompt
        )
        if spec_obj_local is None or (
            isinstance(spec_obj_local, dict) and "error" in spec_obj_local
        ):
            job_status[job_id]["status"] = "error"
            job_status[job_id]["message"] = "Spec normalization failed"
            return

        try:
            plan_list_dicts = json.loads(plan_json)
            custom_plan = [Phase(**p) for p in plan_list_dicts]
        except Exception as e:
            job_status[job_id]["status"] = "error"
            job_status[job_id]["message"] = f"Invalid plan JSON: {e}"
            return

        cache_key = phase_planner_global._get_spec_cache_key(spec_obj_local)
        phase_planner_global.plan_cache[cache_key] = custom_plan
        phase_planner_global.plan_phases(spec_obj_local, workflow_type=workflow)
        job_status[job_id]["redirect"] = url_for("view_memory")

    jid = start_job(job)
    return render_template("progress.html", title="Applying Plan", job_id=jid)


@app.route("/feedback", methods=["POST"])
@login_required
def feedback_route():
    if not initialized:
        return "Application not initialized", 503

    timestamp = request.form.get("timestamp")
    rating = request.form.get("rating")
    if not timestamp or not rating:
        return redirect(url_for("view_memory"))

    data_dir = Path(app_config_global.get("general", {}).get("data_dir", ".agent_data"))
    if not data_dir.is_absolute():
        project_root = Path(
            app_config_global.get("general", {}).get("project_root", ".")
        )
        data_dir = project_root / data_dir

    entries = load_success_memory(data_dir)
    for entry in entries:
        if entry.get("timestamp_utc") == timestamp:
            entry["user_rating"] = int(rating)

    log_path = data_dir / "success_memory.jsonl"
    with open(log_path, "w", encoding="utf-8") as f:
        for e in entries:
            f.write(json.dumps(e) + "\n")

    return redirect(url_for("view_memory"))


@app.route("/prepare_dataset")
@login_required
def prepare_dataset_route():
    """Generate a fine-tuning dataset from success memory."""
    if not initialized:
        return "Application not initialized", 503

    data_dir = Path(app_config_global.get("general", {}).get("data_dir", ".agent_data"))
    if not data_dir.is_absolute():
        project_root = Path(
            app_config_global.get("general", {}).get("project_root", ".")
        )
        data_dir = project_root / data_dir

    output_path = data_dir / "finetune_dataset.jsonl"

    def job(job_id=None):
        ok = build_finetune_dataset(data_dir, output_path, verbose=True)
        msg = f"Dataset written to {output_path}" if ok else "Failed to build dataset"
        job_status[job_id]["message"] = msg
        job_status[job_id]["redirect"] = url_for("train_route")

    jid = start_job(job)
    return render_template("progress.html", title="Preparing Dataset", job_id=jid)


@app.route("/train", methods=["GET", "POST"])
@login_required
def train_route():
    if not initialized:
        return "Application not initialized", 503

    message = None
    data_dir = Path(app_config_global.get("general", {}).get("data_dir", ".agent_data"))
    if not data_dir.is_absolute():
        project_root = Path(
            app_config_global.get("general", {}).get("project_root", ".")
        )
        data_dir = project_root / data_dir

    if request.method == "POST":
        action = request.form.get("action")
        if action == "Prepare Dataset":

            def job(job_id=None):
                output_path = data_dir / "finetune_dataset.jsonl"
                ok = build_finetune_dataset(data_dir, output_path, verbose=True)
                job_status[job_id]["message"] = (
                    f"Dataset written to {output_path}"
                    if ok
                    else "Failed to build dataset"
                )
                job_status[job_id]["redirect"] = url_for("train_route")

            jid = start_job(job)
            return render_template(
                "progress.html", title="Preparing Dataset", job_id=jid
            )
        elif action == "Fine-tune LoRA":

            def job(job_id=None):
                try:
                    import subprocess

                    subprocess.run(
                        [
                            "python3",
                            "scripts/finetune_lora.py",
                            "--data-dir",
                            str(data_dir),
                        ],
                        check=False,
                    )
                    job_status[job_id]["message"] = "LoRA fine-tuning started"
                except Exception as e:
                    job_status[job_id]["status"] = "error"
                    job_status[job_id]["message"] = str(e)
                job_status[job_id]["redirect"] = url_for("train_route")

            jid = start_job(job)
            return render_template("progress.html", title="Fine-tuning", job_id=jid)
        elif action == "Train Predictor":

            def job(job_id=None):
                try:
                    import subprocess

                    subprocess.run(
                        [
                            "python3",
                            "scripts/train_core_predictor.py",
                            "--data-dir",
                            str(data_dir),
                        ],
                        check=False,
                    )
                    job_status[job_id]["message"] = "Predictor training started"
                except Exception as e:
                    job_status[job_id]["status"] = "error"
                    job_status[job_id]["message"] = str(e)
                job_status[job_id]["redirect"] = url_for("train_route")

            jid = start_job(job)
            return render_template(
                "progress.html", title="Training Predictor", job_id=jid
            )
        elif action == "Run Full Pipeline":

            def job(job_id=None):
                try:
                    import subprocess

                    output_path = data_dir / "finetune_dataset.jsonl"
                    build_finetune_dataset(data_dir, output_path, verbose=True)
                    subprocess.run(
                        [
                            "python3",
                            "scripts/finetune_lora.py",
                            "--data-dir",
                            str(data_dir),
                        ],
                        check=False,
                    )
                    subprocess.run(
                        [
                            "python3",
                            "scripts/train_core_predictor.py",
                            "--data-dir",
                            str(data_dir),
                        ],
                        check=False,
                    )
                    job_status[job_id]["message"] = "Full training pipeline started"
                except Exception as e:
                    job_status[job_id]["status"] = "error"
                    job_status[job_id]["message"] = str(e)
                job_status[job_id]["redirect"] = url_for("train_route")

            jid = start_job(job)
            return render_template("progress.html", title="Training", job_id=jid)

    return render_template("train.html", message=message)


@app.route("/job_status/<job_id>")
def job_status_route(job_id: str):
    return jsonify(job_status.get(job_id, {"status": "unknown"}))


@app.route("/query_graph", methods=["GET"])
@login_required
def query_graph_route():
    """Query the knowledge graph and display results."""
    if not initialized:
        return "Application not initialized", 503

    src = request.args.get("src", "")
    relation = request.args.get("relation") or None
    depth = int(request.args.get("depth", "1"))

    result = {}
    if src:
        result = digester_global.query_knowledge_paths(src, relation, depth)

    return render_template(
        "graph.html",
        query_src=src,
        query_relation=relation,
        depth=depth,
        result=result,
        result_json=json.dumps(result),
    )


@app.route("/search_code", methods=["GET", "POST"])
@login_required
def search_code_route():
    """Search symbols using the digester's retriever."""
    if not initialized:
        return "Application not initialized", 503

    query = ""
    results = []
    if request.method == "POST":
        query = request.form.get("query", "")
        if query:
            retriever = getattr(digester_global, "symbol_retriever", None)
            if retriever and hasattr(retriever, "search_relevant_symbols_with_details"):
                results = retriever.search_relevant_symbols_with_details(
                    query, top_k=10
                )

    return render_template("search.html", query=query, results=results)


if __name__ == "__main__":
    import argparse

    parser = argparse.ArgumentParser(description="Launch diffuseLLM web UI")
    parser.add_argument(
        "project_root", type=Path, nargs="?", help="Path to the codebase"
    )
    parser.add_argument(
        "--config", type=Path, default=None, help="Optional config YAML"
    )
    parser.add_argument("--port", type=int, default=5001)
    parser.add_argument("--verbose", action="store_true")
    args = parser.parse_args()

    if args.project_root:
        initialize_components(args.project_root, args.config, args.verbose)

    app.run(debug=args.verbose, host="0.0.0.0", port=args.port)


@app.route("/config", methods=["GET", "POST"])
@login_required
@admin_required
def config_route():
    if not initialized:
        return "Application not initialized", 503
    config_path = Path(app_config_global.get("loaded_config_path", "config.yaml"))
    basic_fields = {
        "general__data_dir": "",
        "webui__port": "",
        "webui__allow_registration": "",
        "active_learning__enabled": "",
    }

    if request.method == "POST":
        mode = request.form.get("mode", "text")
        if mode == "basic":
            for key in basic_fields:
                section, field = key.split("__")
                val = request.form.get(key)
                app_config_global.setdefault(section, {})[field] = yaml.safe_load(val)
            with open(config_path, "w", encoding="utf-8") as f:
                yaml.safe_dump(app_config_global, f)
            message = "Configuration updated"
        else:
            new_text = request.form.get("config_text", "")
            try:
                yaml.safe_load(new_text)
                with open(config_path, "w", encoding="utf-8") as f:
                    f.write(new_text)
                app_config_global.update(yaml.safe_load(new_text) or {})
                message = "Configuration updated"
            except Exception as e:
                message = f"Failed to update config: {e}"
            return render_template(
                "config.html",
                config_text=new_text,
                message=message,
                basic_fields=basic_fields,
            )
    text = (
        config_path.read_text(encoding="utf-8")
        if config_path.exists()
        else yaml.dump(app_config_global)
    )
    # populate field values
    for key in basic_fields:
        section, field = key.split("__")
        basic_fields[key] = app_config_global.get(section, {}).get(field, "")
    return render_template(
        "config.html",
        config_text=text,
        message=None,
        basic_fields=basic_fields,
    )


@app.route("/chat", methods=["GET", "POST"])
@login_required
def chat_route():
    if not initialized:
        return "Application not initialized", 503
    global chat_history
    if request.method == "POST":
        msg = request.form.get("message", "")
        if msg:
            chat_history.append({"role": "user", "text": msg})
            reply = "No response"
            try:
                if phase_planner_global and hasattr(phase_planner_global, "llm_core"):
                    llm_core = phase_planner_global.llm_core
                    reply, _ = llm_core.generate_scaffold_patch(
                        {"phase_description": msg}
                    ) or ("", None)
                    if not reply:
                        reply = "(LLM returned empty response)"
            except Exception as e:
                reply = f"Error: {e}"
            chat_history.append({"role": "assistant", "text": reply})
    return render_template("chat.html", history=chat_history[-20:])


@app.route("/easyedit", methods=["GET", "POST"])
@login_required
def easyedit_route():
    if not initialized:
        return "Application not initialized", 503
    message = None
    if request.method == "POST":
        instr = request.form.get("instruction", "")
        new_text = request.form.get("new_text", "")
        model_dir = Path(app_config_global.get("models", {}).get("agent_llm_gguf", ""))
        ok = apply_easyedit(model_dir, instr, new_text, verbose=True)
        message = "Edit applied" if ok else "EasyEdit unavailable or failed"
    return render_template("easyedit.html", message=message)


@app.route("/mcp", methods=["GET", "POST"])
@login_required
def mcp_route():
    if not initialized:
        return "Application not initialized", 503

    mcp_cfg = app_config_global.setdefault("mcp", {})
    tools = mcp_cfg.setdefault("tools", [])
    workflow_settings = mcp_cfg.setdefault("workflow_settings", {})

    message = None
    if request.method == "POST":
        action = request.form.get("action")
        if action == "add":
            name = request.form.get("tool_name", "").strip()
            prompt = request.form.get("tool_prompt", "")
            if name and prompt:
                tools.append({"name": name, "prompt": prompt})
                message = "Tool added"
        elif action == "save_settings":
            for key, val in request.form.items():
                if "__" in key:
                    wf, agent = key.split("__", 1)
                    workflow_settings.setdefault(wf, {})[agent] = val
            message = "Settings saved"
        with open(
            app_config_global.get("loaded_config_path", "config.yaml"),
            "w",
            encoding="utf-8",
        ) as f:
            yaml.safe_dump(app_config_global, f)

    return render_template(
        "mcp.html", tools=tools, workflow_settings=workflow_settings, message=message
    )


@app.route("/custom_workflow", methods=["GET", "POST"])
@login_required
def custom_workflow_route():
    if not initialized:
        return "Application not initialized", 503

    message = None
    workflow_json = None
    workflows = app_config_global.setdefault("custom_workflows", [])

    if request.method == "POST":
        name = request.form.get("workflow_name", "custom")
        prompt = request.form.get("prompt", "")
        model_path = app_config_global.get("models", {}).get("operations_llm_gguf")
<<<<<<< HEAD
        wf = generate_custom_workflow(prompt, model_path=model_path)
=======
        wf = generate_custom_workflow(
            prompt,
            model_path=model_path,
            use_vllm=app_config_global.get("general", {}).get("use_vllm", False),
        )
>>>>>>> 49ca8a41
        if wf:
            if "name" not in wf:
                wf["name"] = name
            workflows.append(wf)
            workflow_json = json.dumps(wf, indent=2)
            message = "Workflow added"
            with open(
                app_config_global.get("loaded_config_path", "config.yaml"),
                "w",
                encoding="utf-8",
            ) as f:
                yaml.safe_dump(app_config_global, f)

    return render_template(
        "custom_workflow.html",
        message=message,
        workflow_json=workflow_json,
        workflows=workflows,
    )


@app.route("/users", methods=["GET", "POST"])
@login_required
@admin_required
def users_route():
    users = load_users()
    message = None
    if request.method == "POST":
        action = request.form.get("action")
        username = request.form.get("username", "").strip()
        if action == "add":
            password = request.form.get("password", "")
            email = request.form.get("email", "")
            is_admin = bool(request.form.get("is_admin"))
            if username and password:
                users[username] = {
                    "password": generate_password_hash(password),
                    "email": email,
                    "is_admin": is_admin,
                }
                message = "User added"
        elif action == "update" and username in users:
            email = request.form.get("email", "")
            is_admin = bool(request.form.get("is_admin"))
            new_username = request.form.get("new_username", username).strip()
            users[new_username] = users.pop(username)
            users[new_username]["email"] = email
            users[new_username]["is_admin"] = is_admin
            if request.form.get("password"):
                users[new_username]["password"] = generate_password_hash(
                    request.form.get("password")
                )
            message = "User updated"
        elif action == "delete" and username in users:
            users.pop(username)
            message = "User deleted"
        save_users(users)
    return render_template("users.html", users=users, message=message)<|MERGE_RESOLUTION|>--- conflicted
+++ resolved
@@ -357,7 +357,6 @@
                     submitted_issue,
                     workflow_selected,
                 )
-<<<<<<< HEAD
 
                 if hasattr(spec_object, "model_dump_json"):
                     spec_data_str = spec_object.model_dump_json(indent=2)
@@ -372,22 +371,6 @@
                         + "Failed to generate a plan from the Spec (generate_plan_from_spec returned empty or None)."
                     )
                 else:
-=======
-
-                if hasattr(spec_object, "model_dump_json"):
-                    spec_data_str = spec_object.model_dump_json(indent=2)
-                elif hasattr(spec_object, "json"):
-                    spec_data_str = spec_object.json(indent=2)
-                else:
-                    spec_data_str = json.dumps(spec_object, indent=2, default=str)
-
-                if not plan_list:  # Handles None or empty list
-                    error_message = (
-                        (error_message + "\n" if error_message else "")
-                        + "Failed to generate a plan from the Spec (generate_plan_from_spec returned empty or None)."
-                    )
-                else:
->>>>>>> 49ca8a41
                     phase_data_list = []
                     for phase in plan_list:
                         if hasattr(phase, "model_dump_json"):
@@ -966,15 +949,11 @@
         name = request.form.get("workflow_name", "custom")
         prompt = request.form.get("prompt", "")
         model_path = app_config_global.get("models", {}).get("operations_llm_gguf")
-<<<<<<< HEAD
-        wf = generate_custom_workflow(prompt, model_path=model_path)
-=======
         wf = generate_custom_workflow(
             prompt,
             model_path=model_path,
             use_vllm=app_config_global.get("general", {}).get("use_vllm", False),
         )
->>>>>>> 49ca8a41
         if wf:
             if "name" not in wf:
                 wf["name"] = name
