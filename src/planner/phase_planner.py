--- conflicted
+++ resolved
@@ -535,10 +535,7 @@
             model_path=self.operations_llm_path,
             verbose=self.verbose,
             mcp_prompt=mcp_ops,
-<<<<<<< HEAD
-=======
             use_vllm=self.app_config.get("general", {}).get("use_vllm", False),
->>>>>>> 49ca8a41
         )
 
         if not llm_ops:
@@ -1232,13 +1229,9 @@
                                         print(
                                             f"PhasePlanner: Successfully logged patch to success memory in {self.data_dir_path}."
                                         )
-<<<<<<< HEAD
-                                elif self.verbose:  # Only print warning if verbose, as it's non-critical
-=======
                                 elif (
                                     self.verbose
                                 ):  # Only print warning if verbose, as it's non-critical
->>>>>>> 49ca8a41
                                     print(
                                         f"PhasePlanner Warning: Failed to log patch to success memory in {self.data_dir_path}."
                                     )
@@ -1261,21 +1254,12 @@
                                 execution_summary
                                 and execution_summary[-1]["status"] == "success"
                             ):
-<<<<<<< HEAD
-                                execution_summary[-1]["status"] = (
-                                    "error"  # Update status
-                                )
-                                execution_summary[-1]["error_message"] = (
-                                    "CommitBuilder failed to save patch set"
-                                )
-=======
                                 execution_summary[-1][
                                     "status"
                                 ] = "error"  # Update status
                                 execution_summary[-1][
                                     "error_message"
                                 ] = "CommitBuilder failed to save patch set"
->>>>>>> 49ca8a41
                             else:  # If summary was not updated for success yet, add new error entry
                                 execution_summary.append(
                                     {
