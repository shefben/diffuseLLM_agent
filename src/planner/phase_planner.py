# src/planner/phase_planner.py
import difflib  # For generating diff summaries
from typing import List, Dict, Any, Optional, TYPE_CHECKING, Tuple, Callable
from pathlib import Path
import json
import hashlib
import random  # For dummy scorer and branch names

from src.transformer import (
    apply_libcst_codemod_script,
    PatchApplicationError,
)  # For real patch application

# Forward references for type hints if full imports are problematic
if TYPE_CHECKING:
    from ..digester.repository_digester import RepositoryDigester

    # Spec, Phase, BaseRefactorOperation are now directly imported.
    # REFACTOR_OPERATION_INSTANCES is used directly.

# Actual imports
from src.utils.config_loader import DEFAULT_APP_CONFIG  # For default model paths
from src.spec_normalizer.spec_normalizer_interface import SpecNormalizerModelInterface
from src.spec_normalizer.t5_client import T5Client
from src.spec_normalizer.diffusion_spec_normalizer import DiffusionSpecNormalizer
from .spec_model import Spec
from .phase_model import Phase
from .refactor_grammar import BaseRefactorOperation, REFACTOR_OPERATION_INSTANCES

# Child component imports
from src.learning.core_predictor import CorePredictor  # Added import

# T5Client is imported for spec normalization above, ensure no conflict if used for other purposes.
# If T5Client is used for other things, the alias T5ClientForSpecNormalization should be used for spec.
# For now, assume T5Client is primarily for spec normalization context here.
from src.retriever.symbol_retriever import SymbolRetriever  # Assuming direct import
from src.spec_normalizer.spec_fusion import SpecFusion  # Assuming direct import
from src.validator.validator import Validator
from src.builder.commit_builder import CommitBuilder
from src.agent_group.collaborative_agent_group import CollaborativeAgentGroup
from src.profiler.style_validator import StyleValidatorCore

# Other necessary imports
from src.agent_group.exceptions import PhaseFailure
from src.profiler.llm_interfacer import (
    get_llm_score_for_text,
    propose_refactor_operations,
)
<<<<<<< HEAD
=======
from src.mcp.mcp_manager import get_mcp_prompt
>>>>>>> 9a2a7258
from src.utils.memory_logger import log_successful_patch  # For Success Memory Logging

# REFACTOR_OPERATION_CLASSES is not directly used by PhasePlanner logic, REFACTOR_OPERATION_INSTANCES is.

# Fallback for RepositoryDigester if not available (e.g. in isolated subtask)
# This is primarily for type hinting if RepositoryDigester cannot be imported directly.
# The actual instance is passed to __init__.
if TYPE_CHECKING:
    # Ensure Phase is available for type hints if not already.
    from .phase_model import Phase

if (
    TYPE_CHECKING or "RepositoryDigester" not in globals()
):  # Keep this for RepositoryDigester hint

    class RepositoryDigester:  # type: ignore
        project_call_graph: Dict
        project_control_dependence_graph: Optional[Dict] = None
        project_data_dependence_graph: Optional[Dict] = None

        # Add methods expected by CollaborativeAgentGroup.run context_data population
        def get_project_overview(self) -> Dict[str, Any]:
            print("MockDigester.get_project_overview called")
            return {"mock_overview": True}

        def get_file_content(self, path: Path) -> Optional[str]:
            print(f"MockDigester.get_file_content called for {path}")
            return f"# Mock content for {path}" if path else None

        pass  # Ensure class body is not empty


class PhasePlanner:
    # mock_validator_handle is now removed.
    # The actual validator instance's validate_patch method will be used.

    @staticmethod
    def mock_score_style_handle(patch: Any, style_profile: Dict[str, Any]) -> float:
        print(
            f"PhasePlanner.mock_score_style_handle: Scoring style for patch: {str(patch)[:100]} with profile keys: {list(style_profile.keys())}"
        )
        # Assuming patch is now a script string, this mock might need adjustment if it were to inspect content.
        # For now, it's a simple mock.
        if isinstance(patch, str) and "BAD_STYLE_MARKER_IN_SCRIPT" in patch:
            return 0.3  # Low score for bad style
        return 0.9  # Default high score

    def _score_style_with_validator(
        self, patch: Any, _style_profile: Dict[str, Any]
    ) -> float:
        if not isinstance(patch, str):
            return 1.0
        return self.style_validator.score_patch_script_content(
            patch,
            project_root=self.project_root_path,
            db_path=self.naming_conventions_db_path,
        )

    def __init__(
        self,
        project_root_path: Path,
        app_config: Dict[str, Any],
        digester: "RepositoryDigester",
        refactor_op_map: Optional[Dict[str, BaseRefactorOperation]] = None,
        # beam_width is now primarily from app_config, but can be overridden if passed for testing
        beam_width: Optional[int] = None,
    ):
        """
        Initializes the PhasePlanner.

        Args:
            project_root_path: The root path of the project being worked on.
            app_config: The application configuration dictionary.
            digester: An instance of RepositoryDigester for the project.
            refactor_op_map: Optional map of refactoring operations.
            beam_width: Optional override for beam width in plan search.
        """
        self.project_root_path = project_root_path
        self.app_config = app_config
        self.digester = digester
        self.verbose = self.app_config.get("general", {}).get("verbose", False)

        # Load/Determine Paths & Style Fingerprint
        style_fp_path = (
            self.project_root_path / "style_fingerprint.json"
        )  # Standard name
        self.style_fingerprint: Dict[str, Any] = {}
        try:
            if style_fp_path.exists():
                with open(style_fp_path, "r", encoding="utf-8") as f:
                    self.style_fingerprint = json.load(f)
                if self.verbose:
                    print(
                        f"PhasePlanner: Loaded style fingerprint from {style_fp_path}"
                    )
            else:
                if self.verbose:
                    print(
                        f"PhasePlanner Warning: Style fingerprint file not found at {style_fp_path}. Using empty fingerprint."
                    )
        except json.JSONDecodeError as e:
            print(
                f"PhasePlanner Warning: Error decoding style fingerprint JSON from {style_fp_path}: {e}. Using empty fingerprint."
            )
        except Exception as e_gen:
            print(
                f"PhasePlanner Warning: Could not load style fingerprint from {style_fp_path} due to: {e_gen}. Using empty fingerprint."
            )
<<<<<<< HEAD

        self.naming_conventions_db_path = (
            self.project_root_path / "naming_conventions.db"
        )  # Standard name
        self.data_dir_path = Path(
            self.app_config.get("general", {}).get(
                "data_dir", str(self.project_root_path / ".agent_data")
            )
        )
        self.data_dir_path.mkdir(parents=True, exist_ok=True)  # Ensure data_dir exists
        if self.verbose:
            print(
                f"PhasePlanner: Data directory for logs (e.g. success memory): {self.data_dir_path}"
            )

=======

        self.naming_conventions_db_path = (
            self.project_root_path / "naming_conventions.db"
        )  # Standard name
        self.data_dir_path = Path(
            self.app_config.get("general", {}).get(
                "data_dir", str(self.project_root_path / ".agent_data")
            )
        )
        self.data_dir_path.mkdir(parents=True, exist_ok=True)  # Ensure data_dir exists
        if self.verbose:
            print(
                f"PhasePlanner: Data directory for logs (e.g. success memory): {self.data_dir_path}"
            )

>>>>>>> 9a2a7258
        # Style validator for scoring patches against project conventions
        self.style_validator = StyleValidatorCore(
            app_config=self.app_config,
            style_profile=self.style_fingerprint,
        )
<<<<<<< HEAD
=======

        # Default workflow type controls how agents cooperate during execution
        self.workflow_type = self.app_config.get("planner", {}).get(
            "workflow_type", "orchestrator-workers"
        )
>>>>>>> 9a2a7258

        # Configure self.scorer_model_config (for internal use by _score_candidate_plan_with_llm)
        llm_params_config = self.app_config.get("llm_params", {})
        scorer_model_p = self.app_config.get("models", {}).get(
            "planner_scorer_gguf", DEFAULT_APP_CONFIG["models"]["planner_scorer_gguf"]
        )

        self.scorer_model_config = {
            "model_path": str(Path(scorer_model_p).resolve()),  # Resolve path
            "enabled": True,  # Assuming enabled if path is provided; can add specific config key later
            "verbose": self.verbose,
            "n_gpu_layers": llm_params_config.get(
                "n_gpu_layers_default",
                DEFAULT_APP_CONFIG["llm_params"]["n_gpu_layers_default"],
            ),
            "n_ctx": llm_params_config.get(
                "n_ctx_default", DEFAULT_APP_CONFIG["llm_params"]["n_ctx_default"]
            ),
            "temperature": llm_params_config.get(
                "plan_score_temp",
                llm_params_config.get(
                    "temperature_default",
                    DEFAULT_APP_CONFIG["llm_params"]["temperature_default"],
                ),
            ),
            "max_tokens": llm_params_config.get(
                "plan_score_max_tokens", 16
            ),  # Renamed from max_tokens_for_score
        }
        if not Path(self.scorer_model_config["model_path"]).is_file():
            print(
                f"PhasePlanner Warning: Scorer model not found at {self.scorer_model_config['model_path']}. Plan scoring will use fallback."
            )
            self.scorer_model_config["enabled"] = False
        else:
            if self.verbose:
                print(
                    f"PhasePlanner: Real LLM scorer configured with model: {self.scorer_model_config['model_path']}"
                )

        self.refactor_op_map: Dict[str, BaseRefactorOperation] = (
            refactor_op_map
            if refactor_op_map is not None
            else REFACTOR_OPERATION_INSTANCES
        )
        self.beam_width = (
            beam_width
            if beam_width is not None
            else self.app_config.get("planner", {}).get(
                "beam_width", DEFAULT_APP_CONFIG["planner"]["beam_width"]
            )
        )
        if self.beam_width <= 0:
            raise ValueError("Beam width must be a positive integer.")
        if self.verbose:
            print(f"PhasePlanner: Beam width set to {self.beam_width}")

        self.operations_llm_path = str(
            Path(
                self.app_config.get("models", {}).get("operations_llm_gguf", "")
            ).resolve()
        )
        if self.verbose and self.operations_llm_path:
            print(
                f"PhasePlanner: operations LLM path set to {self.operations_llm_path}"
            )

        # Instantiate Child Components (Passing app_config or derived configs)

        # Spec Normalizer Selection Logic
        spec_normalizer_type = self.app_config.get("spec_normalizer", {}).get(
            "type", "t5"
        )  # Default to t5
        spec_model_instance: SpecNormalizerModelInterface

        if spec_normalizer_type.lower() == "diffusion":
            if self.verbose:
                print(
                    "PhasePlanner: Using DiffusionSpecNormalizer for spec normalization."
                )
            spec_model_instance = DiffusionSpecNormalizer(app_config=self.app_config)
        elif spec_normalizer_type.lower() == "t5":
            if self.verbose:
                print("PhasePlanner: Using T5Client for spec normalization.")
            # Ensure T5ClientForSpecNormalization or a T5Client instance is used.
            # Using T5Client directly, assuming it's the one intended for spec normalization.
            spec_model_instance = T5Client(app_config=self.app_config)
        else:
            if self.verbose:
                print(
                    f"PhasePlanner Warning: Unknown spec_normalizer type '{spec_normalizer_type}'. Defaulting to T5Client."
                )
            spec_model_instance = T5Client(app_config=self.app_config)

        # self.t5_client = T5Client(app_config=self.app_config) # Removed as spec_model_instance replaces its role for SpecFusion
        self.symbol_retriever = SymbolRetriever(
            digester=self.digester, app_config=self.app_config
        )
        self.spec_normalizer = SpecFusion(
            spec_model_interface=spec_model_instance,
            symbol_retriever=self.symbol_retriever,
            app_config=self.app_config,
        )
        self.validator = Validator(app_config=self.app_config)
        if self.verbose:
            print("PhasePlanner: Validator instance initialized.")

        # Agent Group requires specific model paths from app_config
        _ = self.app_config.get("models", {}).get(
            "agent_llm_gguf", DEFAULT_APP_CONFIG["models"]["agent_llm_gguf"]
        )
        # CollaborativeAgentGroup __init__ currently takes llm_model_path and specific core_configs
        # For now, we pass app_config and let it derive, or pass specific paths as before if its __init__ is not yet updated.
        # Based on previous structure of CollaborativeAgentGroup, it took llm_core_config, diffusion_core_config, and llm_model_path.
        # We will pass app_config to it, and it should become responsible for deriving these.
        # For the purpose of this subtask, we assume CollaborativeAgentGroup will be updated to take app_config.
        self.agent_group: "CollaborativeAgentGroup" = CollaborativeAgentGroup(
            app_config=self.app_config,  # Pass the full app_config
            digester=self.digester,  # Pass digester instance
            style_profile=self.style_fingerprint,
            naming_conventions_db_path=self.naming_conventions_db_path,
            validator_instance=self.validator,
            # Old parameters like llm_core_config, diffusion_core_config, llm_model_path
            # are assumed to be handled by CollaborativeAgentGroup internally using app_config.
        )
        if self.verbose:
            print("PhasePlanner: CollaborativeAgentGroup initialized.")

        # Store actual validator handle and mock score style handle
        self.validator_handle: Callable[
            [Optional[str], str, "RepositoryDigester", Path], Tuple[bool, Optional[str]]
        ] = self.validator.validate_patch
        self.score_style_handle: Callable[[Any, Dict[str, Any]], float] = (
            self._score_style_with_validator
        )
        if self.verbose:
            print("PhasePlanner: Validator handle set. Style scorer configured.")

        # Initialize CommitBuilder
        self.commit_builder = CommitBuilder(app_config=self.app_config)
        if self.verbose:
            print("PhasePlanner: CommitBuilder instance initialized.")

        self.plan_cache: Dict[str, List[Phase]] = {}

    def set_workflow_type(self, workflow: str) -> None:
        """Update the planner's workflow strategy."""
        valid = {
            "prompt_chaining",
            "routing",
            "parallelization",
            "orchestrator-workers",
            "evaluator-optimizer",
        }
        if workflow in valid:
            self.workflow_type = workflow
        else:
            print(f"Unknown workflow '{workflow}', using default {self.workflow_type}")
        # self.phi2_scorer_cache: Dict[str, float] = {} # Optional cache

        # Determine CorePredictor model path from app_config or use a default
        core_predictor_model_path_str = self.app_config.get("models", {}).get(
            "core_predictor_model_path",
            str(
                self.data_dir_path / "core_predictor.joblib"
            ),  # Defaulting to data_dir now
        )
        # Ensure the default path is used if the config value is None or empty string
        if not core_predictor_model_path_str:  # Handle empty string from config
            core_predictor_model_path_str = str(
                self.data_dir_path / "core_predictor.joblib"
            )

        core_predictor_model_path = Path(core_predictor_model_path_str)

        self.core_predictor = CorePredictor(
            model_path=core_predictor_model_path, verbose=self.verbose
        )
        if self.verbose:
            print(
                f"PhasePlanner: CorePredictor initialized. Model path: {core_predictor_model_path}, Ready: {self.core_predictor.is_ready}"
            )

    def _suggest_alternative_operations(
        self, current_op_spec_item: Dict[str, Any], spec: "Spec"
    ) -> List[Dict[str, Any]]:
        """Return the input operation and reasonable alternatives."""
        alternative_ops = [current_op_spec_item.copy()]
        current_op_name = current_op_spec_item.get("name")

        if current_op_name and current_op_name != "generic_code_edit":
            # Construct edit_description for the generic_code_edit alternative
            original_op_params = current_op_spec_item.get("parameters", {})
            if isinstance(original_op_params, dict):
                original_op_params_str = ", ".join(
                    f"{k}='{v}'" for k, v in original_op_params.items()
                )
            else:  # Fallback if parameters is not a dict (though it should be)
                original_op_params_str = str(original_op_params)

            if (
                not original_op_params_str and original_op_params
            ):  # If params is not empty but str is (e.g. empty dict)
                original_op_params_str = str(original_op_params)

            generic_edit_desc = (
                f"Original operation was '{current_op_name}' with parameters: {original_op_params_str}. "
                f"Consider if a direct code edit can achieve the intended outcome described by the original operation. "
                f"Original spec issue: {spec.issue_description}"
            )

            # Limit length of description
            if len(generic_edit_desc) > 500:
                generic_edit_desc = generic_edit_desc[:497] + "..."

            generic_code_edit_op_spec_item = {
                "name": "generic_code_edit",
                "target_file": current_op_spec_item.get(
                    "target_file"
                ),  # Inherit target_file
                "parameters": self._infer_parameters_for_alternative(
                    "generic_code_edit",
                    current_op_spec_item,
                    spec,
                    {"edit_description": generic_edit_desc},
                ),
            }
            alternative_ops.append(generic_code_edit_op_spec_item)
            if self.verbose:
                print(
                    f"PhasePlanner._suggest_alternative_operations: Suggested 'generic_code_edit' as an alternative for '{current_op_name}'."
                )

            if current_op_name == "add_decorator":
                dec_import = current_op_spec_item.get(
                    "decorator_import_statement_param"
                )
                if not dec_import:
                    dec_import = getattr(
                        REFACTOR_OPERATION_INSTANCES["add_decorator"],
                        "decorator_import_statement",
                        None,
                    )
                if dec_import:
                    add_import_alt = {
                        "name": "add_import",
                        "target_file": current_op_spec_item.get("target_file"),
                        "parameters": self._infer_parameters_for_alternative(
                            "add_import",
                            current_op_spec_item,
                            spec,
                            {"import_statement": dec_import},
                        ),
                    }
                    alternative_ops.append(add_import_alt)
                    if self.verbose:
                        print(
                            "PhasePlanner._suggest_alternative_operations: Added 'add_import' as alternative for missing decorator import."
                        )

            if current_op_name in {"add_function", "modify_function_logic"}:
                doc_alt = {
                    "name": "update_docstring",
                    "target_file": current_op_spec_item.get("target_file"),
                    "parameters": self._infer_parameters_for_alternative(
                        "update_docstring",
                        current_op_spec_item,
                        spec,
                        {},
                    ),
                }
                alternative_ops.append(doc_alt)
                if self.verbose:
                    print(
                        "PhasePlanner._suggest_alternative_operations: Added 'update_docstring' as alternative for function operation."
                    )

        return alternative_ops

    def generate_plan_from_spec(self, spec: Spec) -> List[Phase]:
        """
        Generates a plan (a list of Phase objects) from a given Spec object.
        This method includes caching, graph statistics retrieval, and beam search for plan generation.
        It does not execute the plan.
        """
        print(
            f"PhasePlanner: Received spec for task: '{spec.issue_description[:50]}...' for plan generation."
        )
        cache_key = self._get_spec_cache_key(spec)
        if cache_key in self.plan_cache:
            print("PhasePlanner: Returning cached plan.")
            return self.plan_cache[cache_key]

        print("PhasePlanner: No cached plan found. Generating new plan.")
        graph_stats = self._get_graph_statistics()
        best_plan = self._beam_search_for_plan(spec, graph_stats)

        if best_plan:
            self.plan_cache[cache_key] = (
                best_plan  # Cache the plan (list of Phase objects)
            )
            print("PhasePlanner: Plan generated and cached.")
        else:
            print(
                "PhasePlanner: Failed to generate a plan (beam search returned empty)."
            )

        return best_plan

    def _extract_operations_from_goal(self, goal_text: str) -> List[Dict[str, Any]]:
        """Naively infer operations from free-form text.

        This is a lightweight heuristic used when the spec normalizer returns no
        structured operations.  A real system would delegate to an LLM-based
        planner, but here we map simple keywords to grammar operations.
        """
        ops: List[Dict[str, Any]] = []
        lowered = goal_text.lower()
        if "import" in lowered:
            ops.append({"name": "add_import", "parameters": {"import_statement": ""}})
        if "decorator" in lowered:
            ops.append(
                {
                    "name": "add_decorator",
                    "parameters": {
                        "decorator_name": "@todo",
                        "target_function_name": "func",
                    },
                }
            )
        if "docstring" in lowered:
            ops.append(
                {
                    "name": "update_docstring",
                    "parameters": {"target_name": "func", "new_docstring": ""},
                }
            )
        return ops

<<<<<<< HEAD
    def generate_plan_from_goal(self, goal_text: str) -> Tuple[Spec, List[Phase]]:
        """High level entry point: normalize raw goal text and generate a plan."""
        spec_obj = self.spec_normalizer.normalise_request(goal_text)
        if spec_obj is None:
            raise ValueError("SpecNormalizer failed to create a Spec from goal text")

        llm_ops = propose_refactor_operations(
            goal_text, model_path=self.operations_llm_path, verbose=self.verbose
=======
    def generate_plan_from_goal(
        self, goal_text: str, workflow_type: Optional[str] = None
    ) -> Tuple[Spec, List[Phase]]:
        """High level entry point: normalize raw goal text and generate a plan."""
        workflow = workflow_type or self.workflow_type
        mcp_spec = get_mcp_prompt(self.app_config, workflow, "SpecNormalizer")
        spec_obj = self.spec_normalizer.normalise_request(goal_text, mcp_spec)
        if spec_obj is None:
            raise ValueError("SpecNormalizer failed to create a Spec from goal text")

        mcp_ops = get_mcp_prompt(self.app_config, workflow, "OperationsModel")
        llm_ops = propose_refactor_operations(
            goal_text,
            model_path=self.operations_llm_path,
            verbose=self.verbose,
            mcp_prompt=mcp_ops,
>>>>>>> 9a2a7258
        )

        if not llm_ops:
            llm_ops = self._extract_operations_from_goal(goal_text)

        existing_ops = spec_obj.operations or []

        combined_ops: list[dict] = []
        seen_keys: set[tuple[str | None, str | None]] = set()
        for op in existing_ops + llm_ops:
            name = op.get("name")
            target = op.get("target_file")
            key = (str(name), str(target))
            if key not in seen_keys:
                combined_ops.append(op)
                seen_keys.add(key)

        if not combined_ops:
            combined_ops.append(
                {
                    "name": "generic_code_edit",
                    "parameters": {"edit_description": goal_text[:120]},
                }
            )

        spec_obj.operations = combined_ops

        plan_list = self.generate_plan_from_spec(spec_obj)
        return spec_obj, plan_list

    def _get_spec_cache_key(self, spec: Spec) -> str:
        # Ensure Spec model is Pydantic v2 compatible for model_dump_json if that's used.
        # Fallback to dict if model_dump_json is not available (e.g. placeholder Spec)
        if hasattr(spec, "model_dump_json"):
            spec_json_str = spec.model_dump_json(sort_keys=True)
        else:  # Fallback for placeholder Spec or Pydantic v1
            spec_json_str = json.dumps(
                spec.dict(sort_keys=True) if hasattr(spec, "dict") else vars(spec),
                sort_keys=True,
            )
        return hashlib.md5(spec_json_str.encode("utf-8")).hexdigest()

    def _infer_parameters_for_alternative(
        self,
        alt_op_name: str,
        original_op_spec: Dict[str, Any],
        spec: "Spec",
        base_params: Optional[Dict[str, Any]] = None,
    ) -> Dict[str, Any]:
        """Heuristic parameter inference for alternative operations.

        This attempts to map fields from the original operation to sensible
        defaults for the alternative one so users do not need to manually fill
        them in when approving a generated plan.
        """
        params = base_params.copy() if base_params else {}

        if alt_op_name == "generic_code_edit":
            target_file = original_op_spec.get("target_file")
            if target_file:
                params.setdefault("target_file", target_file)

        elif alt_op_name == "add_import":
            target_file = original_op_spec.get("target_file")
            if target_file:
                params.setdefault("target_file", target_file)
            import_stmt = original_op_spec.get(
                "decorator_import_statement_param"
            ) or original_op_spec.get("import_statement")
            if not import_stmt and original_op_spec.get("decorator_name"):
                dec = str(original_op_spec["decorator_name"]).lstrip("@")
                import_stmt = f"from . import {dec}"
            if import_stmt:
                params.setdefault("import_statement", import_stmt)

        elif alt_op_name == "update_docstring":
            target = original_op_spec.get(
                "target_function_name"
            ) or original_op_spec.get("target_name")
            if target:
                params.setdefault("target_name", target)
            params.setdefault(
                "new_docstring",
                f"Update docstring to clarify: {spec.issue_description[:40]}...",
            )

        return params

    def _get_graph_statistics(self) -> Dict[str, Any]:
        # Initialize stats with defaults
        num_cg_nodes, num_cg_edges, cg_density = 0, 0, 0.0
        num_cdg_nodes, num_cdg_edges, cdg_density = 0, 0, 0.0
        num_ddg_nodes, num_ddg_edges, ddg_density = 0, 0, 0.0

        # Call Graph (CG) statistics
        if (
            hasattr(self.digester, "project_call_graph")
            and self.digester.project_call_graph
        ):
            cg = self.digester.project_call_graph
            num_cg_nodes = len(cg)
            num_cg_edges = sum(len(edges) for edges in cg.values())
            if num_cg_nodes > 1:
                cg_density = num_cg_edges / (num_cg_nodes * (num_cg_nodes - 1))

        # Control Dependence Graph (CDG) statistics
        if (
            hasattr(self.digester, "project_control_dependence_graph")
            and self.digester.project_control_dependence_graph
        ):
            cdg = self.digester.project_control_dependence_graph
            num_cdg_nodes = len(cdg)
            # Assuming CDG values are lists/sets of dependent nodes (edges)
            num_cdg_edges = sum(len(dependents) for dependents in cdg.values())
            if num_cdg_nodes > 1:
                cdg_density = num_cdg_edges / (num_cdg_nodes * (num_cdg_nodes - 1))

        # Data Dependence Graph (DDG) statistics
        if (
            hasattr(self.digester, "project_data_dependence_graph")
            and self.digester.project_data_dependence_graph
        ):
            ddg = self.digester.project_data_dependence_graph
            num_ddg_nodes = len(ddg)
            # Assuming DDG values are lists/sets of dependent nodes (edges)
            num_ddg_edges = sum(len(dependents) for dependents in ddg.values())
            if num_ddg_nodes > 1:
                ddg_density = num_ddg_edges / (num_ddg_nodes * (num_ddg_nodes - 1))

        graph_stats = {
            "num_call_graph_nodes": num_cg_nodes,
            "num_call_graph_edges": num_cg_edges,
            "cg_density": cg_density,
            "num_cdg_nodes": num_cdg_nodes,
            "num_cdg_edges": num_cdg_edges,
            "cdg_density": cdg_density,
            "num_ddg_nodes": num_ddg_nodes,
            "num_ddg_edges": num_ddg_edges,
            "ddg_density": ddg_density,
        }

        print(f"PhasePlanner: Generated graph stats for scorer: {graph_stats}")
        return graph_stats

    def _score_candidate_plan_with_llm(
        self, candidate_plan: List[Phase], graph_stats: Dict[str, Any]
    ) -> float:
        # Check if LLM scoring is enabled and configured
        if not self.scorer_model_config or not self.scorer_model_config.get(
            "enabled", True
        ):
            print(
                "PhasePlanner Info: Real LLM scorer is disabled in config. Falling back to random scoring."
            )
            return random.uniform(0.2, 0.8)

        scorer_model_path = self.scorer_model_config.get("model_path")
        # Default to a placeholder if path not provided, get_llm_score_for_text will handle actual existence check.
        if not scorer_model_path:
            scorer_model_path = "./models/placeholder_scorer.gguf"
            print(
                f"PhasePlanner Warning: No 'model_path' in scorer_model_config. Defaulting to placeholder '{scorer_model_path}' for get_llm_score_for_text."
            )

        # Check if the placeholder path actually exists if it's the one being used.
        # get_llm_score_for_text also does this, but an early check here can provide clearer context for fallback.
        if (
            scorer_model_path == "./models/placeholder_scorer.gguf"
            and not Path(scorer_model_path).is_file()
        ):
            print(
                f"PhasePlanner Warning: Default scorer model placeholder '{scorer_model_path}' not found. Falling back to random scoring."
            )
            return random.uniform(0.2, 0.8)

        if not candidate_plan:
            return 0.05  # Return a low score for an empty plan

        # Prepare prompt components (similar to existing logic)
        plan_str_parts = []
        for i, phase in enumerate(candidate_plan):
            try:
                params_json = json.dumps(phase.parameters)
            except TypeError:
                params_json = str(phase.parameters)
            plan_str_parts.append(
                f"Phase {i + 1} (Operation: {phase.operation_name}):\n"
                f"  Target File: {phase.target_file or 'N/A'}\n"
                f"  Parameters: {params_json}\n"
                f"  Description: {phase.description}"
            )
        plan_formatted_str = "\n\n".join(plan_str_parts)

        try:
            style_fp_str = json.dumps(self.style_fingerprint, indent=2)
        except TypeError:
            style_fp_str = str(self.style_fingerprint)
        try:
            graph_stats_str = json.dumps(graph_stats, indent=2)
        except TypeError:
            graph_stats_str = str(graph_stats)

        prompt = f"""You are an expert software engineering assistant. Your task is to evaluate a proposed refactoring plan for a Python codebase.
A higher score indicates a better plan. Please evaluate the plan based on the following criteria:
- Clarity and Specificity: Are the phase descriptions and parameters detailed and unambiguous enough to be clearly actionable?
- Correctness and Completeness: Does the plan seem to correctly address the underlying goal (implied by the sequence of operations)? Does it cover necessary steps?
- Efficiency and Conciseness: Is the plan direct and to the point? Does it avoid unnecessary steps or complexity? Prefer plans with an appropriate number of impactful phases.
- Risk Assessment: Does the plan introduce any obvious risks? Are changes localized and well-contained where possible?
- Adherence to Conventions: While the style fingerprint provides code style, does the plan itself represent a conventional and logical approach to refactoring or feature implementation?

Consider the plan's overall clarity, correctness, potential risks, efficiency, and how well it seems to adhere to common best practices and the described project style.

Project Style Fingerprint (Code Style):
---
{style_fp_str}
---

Codebase Graph Statistics (for additional context on code structure):
---
{graph_stats_str}
---

Candidate Refactoring Plan (Total phases: {len(candidate_plan)}):
---
{plan_formatted_str}
---

Based on all the above information, score this plan on a continuous scale from 0.0 (very bad) to 1.0 (excellent).
Output ONLY the numerical score as a float (e.g., 0.75).
Score:"""

        # Get LLM parameters from config, with defaults
        llm_verbose = self.scorer_model_config.get("verbose", False)
        llm_n_gpu_layers = self.scorer_model_config.get("n_gpu_layers", -1)
        llm_n_ctx = self.scorer_model_config.get(
            "n_ctx", 2048
        )  # Default from get_llm_score_for_text
        llm_temperature = self.scorer_model_config.get(
            "temperature", 0.1
        )  # Default from get_llm_score_for_text
        max_tokens_score = self.scorer_model_config.get("max_tokens_for_score", 16)

        # Call the new LLM interfacer function
        llm_score = get_llm_score_for_text(
            model_path=scorer_model_path,
            prompt=prompt,
            verbose=llm_verbose,
            n_gpu_layers=llm_n_gpu_layers,
            n_ctx=llm_n_ctx,
            max_tokens_for_score=max_tokens_score,
            temperature=llm_temperature,
        )

        if llm_score is not None:
            # Optional: Validate or clamp score to expected range [0.0, 1.0]
            if not (0.0 <= llm_score <= 1.0):
                print(
                    f"PhasePlanner Warning: LLM score {llm_score:.4f} is outside the expected [0.0, 1.0] range. Clamping."
                )
                llm_score = max(0.0, min(1.0, llm_score))
            print(f"PhasePlanner: LLM Scorer returned score: {llm_score:.4f}")
            return llm_score
        else:
            print(
                "PhasePlanner Warning: Failed to get score from LLM via get_llm_score_for_text. Falling back to default low score for this candidate."
            )
            return 0.1  # Default low score on failure

    def _beam_search_for_plan(
        self, spec: Spec, graph_stats: Dict[str, Any]
    ) -> List[Phase]:
        # Initial beam: list of (plan_phases, score)
        beam: List[Tuple[List[Phase], float]] = [([], 0.0)]

        if not spec.operations:
            return []

        # Iterate through each operation defined in the input spec
        for op_idx, op_spec_item_from_input_spec in enumerate(
            spec.operations
        ):  # Renamed for clarity
            next_beam_candidates: List[Tuple[List[Phase], float]] = []

            candidate_op_spec_items = self._suggest_alternative_operations(
                op_spec_item_from_input_spec, spec
            )

            for current_candidate_op_item in candidate_op_spec_items:
                op_name = current_candidate_op_item.get("name")
                if not op_name or not isinstance(
                    op_name, str
                ):  # Ensure op_name is a string
                    print(
                        f"Warning: Candidate operation item (derived from input spec index {op_idx}) is missing a 'name' or 'name' is not a string: {current_candidate_op_item}. Skipping this candidate."
                    )
                    continue

                operation_instance = self.refactor_op_map.get(op_name)
                if not operation_instance:
                    print(
                        f"Warning: Operation '{op_name}' (from candidate derived from input spec index {op_idx}) not found in refactor grammar. Skipping this candidate."
                    )
                    continue

                phase_parameters = {
                    k: v
                    for k, v in current_candidate_op_item.items()
                    if k not in ["name", "target_file"]
                }
                target_file_for_phase = current_candidate_op_item.get("target_file")
                if target_file_for_phase is not None and not isinstance(
                    target_file_for_phase, str
                ):
                    print(
                        f"Warning: 'target_file' for operation '{op_name}' (from candidate derived from input spec index {op_idx}) is not a string: {target_file_for_phase}. Treating as None."
                    )
                    target_file_for_phase = None

                if not operation_instance.validate_parameters(phase_parameters):
                    print(
                        f"Warning: Parameters for operation '{op_name}' (from candidate derived from input spec index {op_idx}, target: {target_file_for_phase or 'repo-level'}) are invalid. This candidate operation will not be added to plans."
                    )
                    continue

                # For each current plan in the beam, try to extend it with the current candidate operation
                for current_plan_phases, current_plan_score in beam:
                    new_phase = Phase(
                        operation_name=op_name,  # From current_candidate_op_item
                        target_file=target_file_for_phase,  # From current_candidate_op_item
                        parameters=phase_parameters,  # From current_candidate_op_item
                        description=f"Op (Input Spec Idx {op_idx + 1}/{len(spec.operations)} - Candidate: '{op_name}'): {operation_instance.description} on '{target_file_for_phase or 'repo-level'}'",
                    )

                    extended_plan_phases = current_plan_phases + [new_phase]
                extended_score = self._score_candidate_plan_with_llm(
                    extended_plan_phases, graph_stats
                )
                next_beam_candidates.append((extended_plan_phases, extended_score))

            if not next_beam_candidates:
                if not beam:
                    print(
                        f"Warning: Beam became empty while processing spec operation index {op_idx} ('{op_name}')."
                    )
                    return []
                # If beam was not empty, but no candidates for this op_spec_item (e.g. invalid params made us 'continue'),
                # the current 'beam' (from previous step) will be used for the next op_spec_item.
                # This is implicitly handled as 'beam' is only updated if next_beam_candidates is non-empty.
                print(
                    f"Info: No valid new phases generated for spec operation index {op_idx} ('{op_name}'). Current beam carries over."
                )

            if next_beam_candidates:
                next_beam_candidates.sort(key=lambda x: x[1], reverse=True)
                beam = next_beam_candidates[: self.beam_width]

            if not beam:
                print(
                    f"Warning: Beam search resulted in an empty beam after processing spec operation index {op_idx} ('{op_name}')."
                )
                return []

        if not beam:
            print("Warning: Beam search did not find any valid plan.")
            return []

        best_plan_phases, best_score = beam[0]
        num_phases_in_spec = len(spec.operations)
        num_phases_in_plan = len(best_plan_phases)

        print(
            f"Beam search completed. Best plan score: {best_score:.4f}. Spec ops: {num_phases_in_spec}, Plan phases: {num_phases_in_plan}."
        )
        if num_phases_in_plan < num_phases_in_spec:
            print(
                f"Warning: The generated plan has fewer phases ({num_phases_in_plan}) than specified operations ({num_phases_in_spec}). This might be due to invalid spec items."
            )

        return best_plan_phases

    def plan_phases(
        self, spec: Spec, workflow_type: Optional[str] = None
    ) -> List[Phase]:
        """Generate a plan and execute it using the chosen workflow."""
        best_plan = self.generate_plan_from_spec(spec)
<<<<<<< HEAD

        predicted_core = None  # Default if prediction fails or not possible
        if best_plan:  # Only try to predict if a plan was generated
=======
        workflow = workflow_type or self.workflow_type

        predicted_core = None
        if best_plan and workflow in {
            "routing",
            "orchestrator-workers",
            "evaluator-optimizer",
        }:
>>>>>>> 9a2a7258
            if self.core_predictor and self.core_predictor.is_ready:
                # Prepare raw_features for CorePredictor
                raw_features_for_predictor = {
                    "num_operations": len(spec.operations),
                    "num_target_symbols": len(
                        spec.target_files
                    ),  # Use spec.target_files
                    "num_input_code_lines": 0,  # Placeholder
                    "num_parameters_in_op": 0,  # Placeholder
<<<<<<< HEAD
                }
                op_counts = {
                    op_name: 0 for op_name in self.core_predictor.KNOWN_OPERATION_TYPES
                }
=======
                }
                op_counts = {
                    op_name: 0 for op_name in self.core_predictor.KNOWN_OPERATION_TYPES
                }
>>>>>>> 9a2a7258
                for (
                    op_detail
                ) in spec.operations:  # spec.operations is List[Dict[str,Any]]
                    op_name = op_detail.get("name", "unknown_operation")
                    if op_name in op_counts:
                        op_counts[op_name] += 1
                    else:
                        op_counts["unknown_operation"] += 1
                raw_features_for_predictor.update(op_counts)

                if self.verbose:
                    print(
                        f"PhasePlanner: Raw features for CorePredictor: {raw_features_for_predictor}"
                    )

                predicted_core = self.core_predictor.predict(raw_features_for_predictor)
                if self.verbose:
                    print(
                        f"PhasePlanner: CorePredictor predicted preferred core: {predicted_core}"
                    )
            elif self.verbose:
                print(
                    "PhasePlanner: CorePredictor not ready or not available. Skipping core prediction."
                )

        if best_plan:
            # self.plan_cache[cache_key] = best_plan # Caching is now done within generate_plan_from_spec
            # print("PhasePlanner: Plan generated and cached.") # Logging also moved

            print(
                "\n--- Running CollaborativeAgentGroup for each phase in the generated plan ---"
            )
            execution_summary = []  # To store results of agent_group.run for each phase
<<<<<<< HEAD
            for phase_obj in best_plan:  # best_plan is List[Phase]
=======
            for phase_obj in best_plan:
>>>>>>> 9a2a7258
                print(
                    f"Executing phase: {phase_obj.operation_name} on {phase_obj.target_file or 'repo-level'}"
                )
                try:
<<<<<<< HEAD
                    # The CollaborativeAgentGroup's run method signature is:
                    # run(self, phase_ctx: 'Phase', digester: 'RepositoryDigester',
                    #     validator_handle: Callable, score_style_handle: Callable, predicted_core: Optional[str]) -> Tuple[Optional[str], Optional[str]]:
                    # It uses its own initialized style_profile and naming_conventions_db_path.
                    validated_patch_script, patch_source = self.agent_group.run(
                        phase_ctx=phase_obj,
                        digester=self.digester,
                        validator_handle=self.validator_handle,
                        score_style_handle=self.score_style_handle,
                        predicted_core=predicted_core,  # Pass the predicted core
=======
                    workflow_core = (
                        predicted_core
                        if workflow
                        in {"routing", "orchestrator-workers", "evaluator-optimizer"}
                        else None
>>>>>>> 9a2a7258
                    )

                    if workflow == "parallelization":
                        llm_script, llm_src = self.agent_group.run(
                            phase_ctx=phase_obj,
                            digester=self.digester,
                            validator_handle=self.validator_handle,
                            score_style_handle=self.score_style_handle,
                            predicted_core="LLMCore",
                            workflow=workflow,
                        )
                        diff_script, diff_src = self.agent_group.run(
                            phase_ctx=phase_obj,
                            digester=self.digester,
                            validator_handle=self.validator_handle,
                            score_style_handle=self.score_style_handle,
                            predicted_core="DiffusionCore",
                            workflow=workflow,
                        )
                        score_llm = (
                            self.style_validator.score_patch_script_content(
                                llm_script or "",
                                self.project_root_path,
                                self.naming_conventions_db_path,
                            )
                            if llm_script
                            else -1.0
                        )
                        score_diff = (
                            self.style_validator.score_patch_script_content(
                                diff_script or "",
                                self.project_root_path,
                                self.naming_conventions_db_path,
                            )
                            if diff_script
                            else -1.0
                        )
                        if score_diff > score_llm:
                            validated_patch_script, patch_source = diff_script, diff_src
                        else:
                            validated_patch_script, patch_source = llm_script, llm_src
                    else:
                        validated_patch_script, patch_source = self.agent_group.run(
                            phase_ctx=phase_obj,
                            digester=self.digester,
                            validator_handle=self.validator_handle,
                            score_style_handle=self.score_style_handle,
                            predicted_core=workflow_core,
                            workflow=workflow,
                        )

                    if workflow == "evaluator-optimizer" and validated_patch_script:
                        score = get_llm_score_for_text(
                            validated_patch_script,
                            model_path=self.scorer_model_config.get("model_path"),
                            n_ctx=self.scorer_model_config.get("n_ctx"),
                            temperature=self.scorer_model_config.get("temperature"),
                            verbose=self.verbose,
                        )
                        if score is not None and score < 0.5:
                            validated_patch_script = (
                                self.agent_group.llm_agent.polish_patch(
                                    validated_patch_script, {}
                                )
                            )

                    if validated_patch_script:
                        print(
                            f"Phase {phase_obj.operation_name}: Successfully generated patch script (source: {patch_source}). Preview: {str(validated_patch_script)[:100]}..."
                        )
                        execution_summary.append(
                            {
                                "phase_operation": phase_obj.operation_name,
                                "target": phase_obj.target_file,
                                "status": "success",
                                "patch_preview": str(validated_patch_script)[:100],
                                "patch_source": patch_source,
                            }
                        )
                        # --- Start: Real Patch Application & CommitBuilder Integration ---
                        target_file_path_str = phase_obj.target_file
                        # target_file_path is the relative path from project_root
                        target_file_path = (
                            Path(target_file_path_str) if target_file_path_str else None
                        )
                        modified_content: Optional[str] = None
                        diff_summary = "Diff generation skipped: No target file or patch application failed."

                        if not target_file_path:
                            print(
                                f"PhasePlanner Warning: Phase target_file is None for phase '{phase_obj.operation_name}'. Cannot apply patch or proceed with CommitBuilder."
                            )
                            execution_summary.append(
                                {
                                    "phase_operation": phase_obj.operation_name,
                                    "target": "None",
                                    "status": "error",
                                    "error_message": "Target file was None for CommitBuilder step",
                                    "patch_source": patch_source,
                                }
                            )
                            continue  # Skip to next phase_obj

                        abs_target_file_path = self.project_root_path / target_file_path
                        original_content = self.digester.get_file_content(
                            abs_target_file_path
                        )
                        if original_content is None:
                            original_content = ""
                            if self.verbose:
                                print(
                                    f"PhasePlanner: Target file '{abs_target_file_path}' is new or content not found. Applying patch to empty content."
                                )

                        try:
                            if self.verbose:
                                print(
                                    f"PhasePlanner: Applying validated LibCST script to '{abs_target_file_path}' (source: {patch_source})..."
                                )
                            modified_content = apply_libcst_codemod_script(
                                original_content, validated_patch_script
                            )
                            if self.verbose:
                                print(
                                    f"PhasePlanner: LibCST script applied successfully to '{target_file_path}'."
                                )

                            diff_lines = list(
                                difflib.unified_diff(
                                    original_content.splitlines(keepends=True),
                                    modified_content.splitlines(keepends=True),
                                    fromfile=f"a/{target_file_path.name}",
                                    tofile=f"b/{target_file_path.name}",
                                )
                            )
                            if diff_lines:
                                diff_summary = "".join(diff_lines)
                            else:
                                diff_summary = f"No textual changes detected for '{target_file_path}' after patch application."
                            if self.verbose:
                                print(
                                    f"PhasePlanner: Diff summary generated for '{target_file_path}' (length {len(diff_summary)})."
                                )

                        except PatchApplicationError as pae:
                            print(
                                f"PhasePlanner Error: Failed to apply validated patch script for {abs_target_file_path}: {pae}"
                            )
                            # Update execution_summary for this specific failure point
                            last_summary_item = execution_summary[-1]
                            last_summary_item["status"] = "error"
                            last_summary_item["error_message"] = (
                                f"Patch application failed: {pae}"
                            )
                            continue  # Skip CommitBuilder for this phase
                        except Exception as e_apply:
                            print(
                                f"PhasePlanner Error: Unexpected error during patch application or diff for {abs_target_file_path}: {e_apply}"
                            )
                            last_summary_item = execution_summary[-1]
                            last_summary_item["status"] = "error"
                            last_summary_item["error_message"] = (
                                f"Unexpected patch application/diff error: {e_apply}"
                            )
                            continue  # Skip CommitBuilder for this phase

                        if (
                            modified_content is None
                        ):  # Should be caught by exceptions above, but as a safeguard
                            print(
                                f"PhasePlanner: Skipping CommitBuilder for phase targeting '{target_file_path}' due to no modified content."
                            )
                            last_summary_item = execution_summary[-1]
                            last_summary_item["status"] = "skipped"
                            last_summary_item["reason"] = (
                                "No modified content after application attempt"
                            )
                            continue

                        validated_patch_content_map = {
                            target_file_path: modified_content
                        }  # Key is relative path

                        validator_results_summary = "Validation results summary not available (agent history structure might have changed or was empty)."
                        if self.agent_group.patch_history:
                            try:
                                last_attempt_info = self.agent_group.patch_history[-1]
                                last_error_tb_info = (
                                    last_attempt_info[3]
                                    if len(last_attempt_info) > 3
                                    else "N/A"
                                )
                                validator_results_summary = f"Final validation in agent: Valid={last_attempt_info[1]}, Score={last_attempt_info[2]:.2f}, Last Error='{str(last_error_tb_info)[:50]}...'"
                            except Exception as e_hist:
                                print(
                                    f"PhasePlanner: Error accessing patch_history for validator summary: {e_hist}"
                                )

                        branch_name_suffix = (
                            getattr(spec, "issue_id", None)
                            or spec.issue_description[:20].replace(" ", "-").lower()
                        )
                        branch_name = f"feature/auto-patch-{branch_name_suffix}-{random.randint(1000, 9999)}"
                        commit_title = f"Auto-apply patch for '{spec.issue_description[:40]}...' (Source: {patch_source})"

                        if self.verbose:
                            print(
                                "PhasePlanner: Calling CommitBuilder.process_and_submit_patch..."
                            )
                        saved_patch_set_path = (
                            self.commit_builder.process_and_submit_patch(
                                validated_patch_content_map=validated_patch_content_map,
                                spec=spec,
                                diff_summary=diff_summary,
                                validator_results_summary=validator_results_summary,
                                branch_name=branch_name,
                                commit_title=commit_title,
                                project_root=self.project_root_path,
                                patch_source=patch_source,
                            )
                        )

                        if saved_patch_set_path:
                            print(
                                f"PhasePlanner: CommitBuilder successfully saved patch set to: {saved_patch_set_path}"
                            )
                            # --- Log to Success Memory ---
                            if (
                                self.data_dir_path and validated_patch_script
                            ):  # Ensure there's a script and path
                                log_success = log_successful_patch(
                                    data_directory=self.data_dir_path,
                                    spec=spec,  # The overall spec for the plan
                                    diff_summary=diff_summary,
                                    successful_script_str=validated_patch_script,
                                    patch_source=patch_source,
                                    predicted_core=predicted_core,
                                    verbose=self.verbose,
                                )
                                if log_success:
                                    if self.verbose:
                                        print(
                                            f"PhasePlanner: Successfully logged patch to success memory in {self.data_dir_path}."
                                        )
                                elif self.verbose:  # Only print warning if verbose, as it's non-critical
                                    print(
                                        f"PhasePlanner Warning: Failed to log patch to success memory in {self.data_dir_path}."
                                    )
                            elif self.verbose:
                                print(
                                    "PhasePlanner: Success memory logging skipped (data_dir_path not set or no script)."
                                )
                            # --- End Log to Success Memory ---
                            if self.verbose:
                                print(
                                    "PhasePlanner: Breaking after first successful phase patch processing for this subtask."
                                )
                            break  # Process only the first successful phase
                        else:  # CommitBuilder failed to save
                            print(
                                f"PhasePlanner: CommitBuilder failed to save patch set for phase {phase_obj.operation_name}."
                            )
                            # Ensure last_summary_item is correctly referenced if execution_summary was just updated for success
                            if (
                                execution_summary
                                and execution_summary[-1]["status"] == "success"
                            ):
                                execution_summary[-1]["status"] = (
                                    "error"  # Update status
                                )
                                execution_summary[-1]["error_message"] = (
                                    "CommitBuilder failed to save patch set"
                                )
                            else:  # If summary was not updated for success yet, add new error entry
                                execution_summary.append(
                                    {
                                        "phase_operation": phase_obj.operation_name,
                                        "target": phase_obj.target_file,
                                        "status": "error",
                                        "error_message": "CommitBuilder failed to save patch set after successful patch generation",
                                        "patch_source": patch_source,
                                    }
                                )
                        # --- End: Real Patch Application & CommitBuilder Integration ---
                    else:  # validated_patch_script is None
                        print(
                            f"Phase {phase_obj.operation_name}: Failed to generate a patch script (returned None). Source info: {patch_source}"
                        )
                        execution_summary.append(
                            {
                                "phase_operation": phase_obj.operation_name,
                                "target": phase_obj.target_file,
                                "status": "failed_no_patch",
                                "patch_source": patch_source,
                            }
                        )

                except PhaseFailure as pf_e:
                    print(
                        f"PhasePlanner: CollaborativeAgentGroup reported PhaseFailure for phase {phase_obj.operation_name}: {pf_e}"
                    )
                    execution_summary.append(
                        {
                            "phase_operation": phase_obj.operation_name,
                            "target": phase_obj.target_file,
                            "status": "PhaseFailure",
                            "error_message": str(pf_e),
                        }
                    )
                    print("PhasePlanner: Stopping plan execution due to PhaseFailure.")
                    break
                except Exception as e:
                    print(
                        f"Error running agent group for phase {phase_obj.operation_name}: {type(e).__name__} - {e}"
                    )
                    import traceback

                    traceback.print_exc()
                    execution_summary.append(
                        {
                            "phase_operation": phase_obj.operation_name,
                            "target": phase_obj.target_file,
                            "status": "error",
                            "error_message": str(e),
                        }
                    )

            print(
                "--- CollaborativeAgentGroup execution finished for all phases (or broke early) ---"
            )
            print("Execution Summary (from planner):")
            for summary_item in execution_summary:
                print(f"  - {summary_item}")
            # The method still returns the plan (List[Phase]).
            # The execution_summary is for logging/observation at this stage.
        else:
            # Message moved to generate_plan_from_spec
            # print("PhasePlanner: Failed to generate a plan (beam search returned empty).")
            print(
                "PhasePlanner.plan_phases: No plan generated by generate_plan_from_spec. Nothing to execute."
            )
        return best_plan  # Return the list of Phase objects as per original signature


if __name__ == "__main__":
    # No MagicMock needed now as we are using more concrete (though still mock) classes
    # from unittest.mock import MagicMock
    from src.utils.config_loader import load_app_config  # For __main__
    from src.digester.repository_digester import RepositoryDigester  # For __main__

    print("--- PhasePlanner Example Usage (Conceptual) ---")

    # Using the actual RepositoryDigester mock defined at the class level for TYPE_CHECKING
    # This ensures methods like get_project_overview are available if called by agent_group
    class MockDigesterForPlannerMain(
        RepositoryDigester
    ):  # Inherit from the placeholder to ensure methods
        def __init__(self):
            super().__init__()  # Call super if it has an init
            self.project_call_graph = {"module.func_a": {"module.func_b"}}  # type: ignore
            self.project_control_dependence_graph = {}  # type: ignore
            self.project_data_dependence_graph = {}

        # Override mock methods if more specific behavior is needed for main example
        def get_project_overview(self) -> Dict[str, Any]:
            print("__main__ MockDigester.get_project_overview called")
            return {"files_in_project": 5, "main_language": "python"}

        def get_file_content(self, path: Path) -> Optional[str]:
            content = f"# __main__ Mock Content for {path}\n# BAD_STYLE example\n# FAIL_VALIDATION example"
            print(
                f"__main__ MockDigester.get_file_content for {path} returning: '{content[:50]}...'"
            )
            return content if path else None

    dummy_project_root_main = Path("_temp_mock_project_root")
    dummy_project_root_main.mkdir(parents=True, exist_ok=True)

    # Create dummy style_fingerprint.json and naming_conventions.db for the test
    with open(dummy_project_root_main / "style_fingerprint.json", "w") as f_style:
        json.dump(
            {"line_length": 100, "indent_style": "space", "indent_width": 4}, f_style
        )
    with open(dummy_project_root_main / "naming_conventions.db", "w") as f_naming:
        # In a real scenario, this would be a SQLite DB or similar. For mock, content doesn't matter.
        f_naming.write("mock_naming_db_content")

    app_cfg_main = load_app_config()  # Load default or from existing config.yaml
    app_cfg_main["general"]["verbose"] = True  # Override for testing
    # Ensure data_dir is within our temp project root for cleanup
    app_cfg_main["general"]["data_dir"] = str(
        dummy_project_root_main / ".agent_data_main_test"
    )

    # Mock model paths in app_config if they don't exist, to prevent download attempts
    # but allow PhasePlanner to initialize its scorer_model_config path.
    # These paths won't actually be used in this conceptual __main__ unless scoring is deeply tested.
    app_cfg_main.setdefault("models", {})
    app_cfg_main["models"]["planner_scorer_gguf"] = str(
        dummy_project_root_main / "mock_scorer.gguf"
    )  # Non-existent, will warn
    app_cfg_main["models"]["agent_llm_gguf"] = str(
        dummy_project_root_main / "mock_agent_llm.gguf"
    )  # Non-existent
    app_cfg_main["models"]["divot5_infill_model_dir"] = str(
        dummy_project_root_main / "mock_divot5_infill"
    )  # Non-existent

    # Instantiate RepositoryDigester with app_cfg_main for its verbose setting
    # In a real scenario, digester would also take app_config if its __init__ was updated.
    # For this test, MockDigesterForPlannerMain doesn't use app_config.
    mock_digester_main = MockDigesterForPlannerMain()

    try:
        planner = PhasePlanner(
            project_root_path=dummy_project_root_main,
            app_config=app_cfg_main,
            digester=mock_digester_main,
            # refactor_op_map and beam_width can be passed to override config for testing
        )

        # Example Spec using the imported spec_model.Spec structure
        example_spec_data_main = {
            "issue_description": "Implement new user registration flow",  # Updated field name
            "target_files": [
                "src/services/user_service.py",
                "src/db/user_queries.py",
            ],  # Updated field name
            "operations": [  # This now matches spec_model.Spec's List[Dict[str,Any]]
                {
                    "name": "add_import",
                    "target_file": "src/services/user_service.py",
                    "import_statement": "from ..db import user_queries",
                },
                {
                    "name": "extract_method",
                    "target_file": "src/services/user_service.py",
                    "source_function_name": "register_user_v1",
                    "start_line": 10,
                    "end_line": 25,
                    "new_method_name": "_validate_user_input",
                },
                {
                    "name": "add_decorator",
                    "target_file": "src/services/user_service.py",
                    "target_function_name": "register_user_v2",
                    "decorator_name": "@transactional",
                },
            ],
            "acceptance_tests": [
                "test_user_registration_success",
                "test_user_registration_existing_user",
            ],  # Updated field name
        }
        spec_instance_main = Spec(**example_spec_data_main)

        print(f"\nPlanning for spec: {spec_instance_main.issue_description}")
        plan_phases_list_main = planner.plan_phases(
            spec_instance_main,
            workflow_type=planner.workflow_type,
        )

        print("\n--- Post-execution: Generated Plan Phases (from planner return) ---")
        if plan_phases_list_main:
            for i, p_main in enumerate(plan_phases_list_main):
                print(f"Details for Planned Phase {i + 1}:")
                if hasattr(p_main, "model_dump_json"):
                    print(p_main.model_dump_json(indent=2))
                else:
                    # Fallback for older/non-Pydantic Phase models
                    print(
                        f"  Operation: {getattr(p_main, 'operation_name', 'N/A')}, Target: {getattr(p_main, 'target_file', 'N/A')}, Params: {getattr(p_main, 'parameters', {})}"
                    )
        else:
            print("  No plan was generated by the planner.")

        # print(f"\nRequesting plan again for the same spec (should be cached):")
        # plan_phases_list_cached = planner.plan_phases(spec_instance_main)
        # print(f"Cached plan request returned {len(plan_phases_list_cached) if plan_phases_list_cached else 0} phases.")
        # Note: Agent group execution would re-run unless caching is implemented after agent execution.

    except ImportError as e_imp:
        print(
            f"ImportError in PhasePlanner __main__ example: {e_imp}. Check imports for Spec, Phase, or other dependencies."
        )
    except Exception as e_main:
        print(
            f"Error in PhasePlanner __main__ example: {type(e_main).__name__}: {e_main}"
        )
        import traceback

        traceback.print_exc()
    finally:
        if dummy_project_root_main.exists():
            import shutil  # Import shutil here for cleanup

            try:
                shutil.rmtree(dummy_project_root_main)
                if app_cfg_main["general"]["verbose"]:
                    print(f"Cleaned up dummy project root: {dummy_project_root_main}")
            except OSError as e_ose:
                print(f"Error removing directory {dummy_project_root_main}: {e_ose}")

    print("\n--- PhasePlanner Example Done ---")<|MERGE_RESOLUTION|>--- conflicted
+++ resolved
@@ -46,10 +46,7 @@
     get_llm_score_for_text,
     propose_refactor_operations,
 )
-<<<<<<< HEAD
-=======
 from src.mcp.mcp_manager import get_mcp_prompt
->>>>>>> 9a2a7258
 from src.utils.memory_logger import log_successful_patch  # For Success Memory Logging
 
 # REFACTOR_OPERATION_CLASSES is not directly used by PhasePlanner logic, REFACTOR_OPERATION_INSTANCES is.
@@ -158,7 +155,6 @@
             print(
                 f"PhasePlanner Warning: Could not load style fingerprint from {style_fp_path} due to: {e_gen}. Using empty fingerprint."
             )
-<<<<<<< HEAD
 
         self.naming_conventions_db_path = (
             self.project_root_path / "naming_conventions.db"
@@ -174,36 +170,16 @@
                 f"PhasePlanner: Data directory for logs (e.g. success memory): {self.data_dir_path}"
             )
 
-=======
-
-        self.naming_conventions_db_path = (
-            self.project_root_path / "naming_conventions.db"
-        )  # Standard name
-        self.data_dir_path = Path(
-            self.app_config.get("general", {}).get(
-                "data_dir", str(self.project_root_path / ".agent_data")
-            )
-        )
-        self.data_dir_path.mkdir(parents=True, exist_ok=True)  # Ensure data_dir exists
-        if self.verbose:
-            print(
-                f"PhasePlanner: Data directory for logs (e.g. success memory): {self.data_dir_path}"
-            )
-
->>>>>>> 9a2a7258
         # Style validator for scoring patches against project conventions
         self.style_validator = StyleValidatorCore(
             app_config=self.app_config,
             style_profile=self.style_fingerprint,
         )
-<<<<<<< HEAD
-=======
 
         # Default workflow type controls how agents cooperate during execution
         self.workflow_type = self.app_config.get("planner", {}).get(
             "workflow_type", "orchestrator-workers"
         )
->>>>>>> 9a2a7258
 
         # Configure self.scorer_model_config (for internal use by _score_candidate_plan_with_llm)
         llm_params_config = self.app_config.get("llm_params", {})
@@ -543,16 +519,6 @@
             )
         return ops
 
-<<<<<<< HEAD
-    def generate_plan_from_goal(self, goal_text: str) -> Tuple[Spec, List[Phase]]:
-        """High level entry point: normalize raw goal text and generate a plan."""
-        spec_obj = self.spec_normalizer.normalise_request(goal_text)
-        if spec_obj is None:
-            raise ValueError("SpecNormalizer failed to create a Spec from goal text")
-
-        llm_ops = propose_refactor_operations(
-            goal_text, model_path=self.operations_llm_path, verbose=self.verbose
-=======
     def generate_plan_from_goal(
         self, goal_text: str, workflow_type: Optional[str] = None
     ) -> Tuple[Spec, List[Phase]]:
@@ -569,7 +535,6 @@
             model_path=self.operations_llm_path,
             verbose=self.verbose,
             mcp_prompt=mcp_ops,
->>>>>>> 9a2a7258
         )
 
         if not llm_ops:
@@ -955,11 +920,6 @@
     ) -> List[Phase]:
         """Generate a plan and execute it using the chosen workflow."""
         best_plan = self.generate_plan_from_spec(spec)
-<<<<<<< HEAD
-
-        predicted_core = None  # Default if prediction fails or not possible
-        if best_plan:  # Only try to predict if a plan was generated
-=======
         workflow = workflow_type or self.workflow_type
 
         predicted_core = None
@@ -968,7 +928,6 @@
             "orchestrator-workers",
             "evaluator-optimizer",
         }:
->>>>>>> 9a2a7258
             if self.core_predictor and self.core_predictor.is_ready:
                 # Prepare raw_features for CorePredictor
                 raw_features_for_predictor = {
@@ -978,17 +937,10 @@
                     ),  # Use spec.target_files
                     "num_input_code_lines": 0,  # Placeholder
                     "num_parameters_in_op": 0,  # Placeholder
-<<<<<<< HEAD
                 }
                 op_counts = {
                     op_name: 0 for op_name in self.core_predictor.KNOWN_OPERATION_TYPES
                 }
-=======
-                }
-                op_counts = {
-                    op_name: 0 for op_name in self.core_predictor.KNOWN_OPERATION_TYPES
-                }
->>>>>>> 9a2a7258
                 for (
                     op_detail
                 ) in spec.operations:  # spec.operations is List[Dict[str,Any]]
@@ -1022,33 +974,16 @@
                 "\n--- Running CollaborativeAgentGroup for each phase in the generated plan ---"
             )
             execution_summary = []  # To store results of agent_group.run for each phase
-<<<<<<< HEAD
-            for phase_obj in best_plan:  # best_plan is List[Phase]
-=======
             for phase_obj in best_plan:
->>>>>>> 9a2a7258
                 print(
                     f"Executing phase: {phase_obj.operation_name} on {phase_obj.target_file or 'repo-level'}"
                 )
                 try:
-<<<<<<< HEAD
-                    # The CollaborativeAgentGroup's run method signature is:
-                    # run(self, phase_ctx: 'Phase', digester: 'RepositoryDigester',
-                    #     validator_handle: Callable, score_style_handle: Callable, predicted_core: Optional[str]) -> Tuple[Optional[str], Optional[str]]:
-                    # It uses its own initialized style_profile and naming_conventions_db_path.
-                    validated_patch_script, patch_source = self.agent_group.run(
-                        phase_ctx=phase_obj,
-                        digester=self.digester,
-                        validator_handle=self.validator_handle,
-                        score_style_handle=self.score_style_handle,
-                        predicted_core=predicted_core,  # Pass the predicted core
-=======
                     workflow_core = (
                         predicted_core
                         if workflow
                         in {"routing", "orchestrator-workers", "evaluator-optimizer"}
                         else None
->>>>>>> 9a2a7258
                     )
 
                     if workflow == "parallelization":
