from typing import (
    TYPE_CHECKING,
    Any,
    Dict,
    Tuple,
    Callable,
    Optional,
)
from pathlib import Path
import difflib  # Added for diff generation
import json
import subprocess

# Local imports
from .exceptions import PhaseFailure  # New import
from .llm_core import LLMCore
from .diffusion_core import DiffusionCore
from src.profiler.style_validator import StyleValidatorCore
import ast  # For parsing modified code in duplicate guard
from src.digester.signature_trie import (
    generate_function_signature_string,
)  # For duplicate guard
<<<<<<< HEAD
=======
from src.mcp.mcp_manager import get_mcp_prompt
>>>>>>> 9a2a7258
from src.transformer import (
    apply_libcst_codemod_script,
    PatchApplicationError,
)  # For applying script in run

if TYPE_CHECKING:
    from src.planner.phase_model import Phase
    from src.digester.repository_digester import RepositoryDigester
    from src.validator.validator import Validator  # For type hinting

    # Define Path from pathlib for type hinting if not already globally available
    # from pathlib import Path


class CollaborativeAgentGroup:
    def __init__(
        self,
        app_config: Dict[str, Any],
        digester: "RepositoryDigester",  # Added digester
        style_profile: Dict[str, Any],
        naming_conventions_db_path: Path,
        validator_instance: "Validator",
    ):
        """
        Initializes the CollaborativeAgentGroup.
        Args:
            app_config: The main application configuration dictionary.
            digester: An instance of RepositoryDigester.
            style_profile: Dictionary containing style profile information.
            naming_conventions_db_path: Path to the naming conventions database.
            validator_instance: An instance of the Validator class.
        """
        self.app_config = app_config
        self.digester = (
            digester  # Store digester instance, will also be passed in run()
        )
        self.style_profile = style_profile
        self.naming_conventions_db_path = naming_conventions_db_path
        self.validator = validator_instance
        self.max_repair_attempts = self.app_config.get("agent_group", {}).get(
            "max_repair_attempts", 3
        )
        self.verbose = self.app_config.get("general", {}).get("verbose", False)

        # Initialize Core Agents using app_config
        self.llm_agent = LLMCore(
            app_config=self.app_config,
            style_profile=self.style_profile,
            naming_conventions_db_path=self.naming_conventions_db_path,
        )
        # Assuming DiffusionCore will also be refactored to take app_config
        # For now, its existing signature might be config and style_profile.
        # We'll pass app_config as its 'config' for now.
        self.diffusion_agent = DiffusionCore(
            app_config=self.app_config,
            style_profile=self.style_profile,  # Corrected
        )
        self.style_validator_agent = StyleValidatorCore(
            app_config=self.app_config, style_profile=self.style_profile
        )  # Added

        self.current_patch_candidate: Optional[Any] = None
        self.patch_history: list = []  # To store (script, validation_result, score, error) tuples
        self._current_run_context_data: Optional[Dict[str, Any]] = (
            None  # For preview context
        )

        if self.verbose:
            # This print statement is conditional on verbosity
            print(
                f"CollaborativeAgentGroup initialized. Max repair attempts: {self.max_repair_attempts}, LLM, Diffusion, StyleValidator cores configured."
            )
        else:
            # A non-verbose, standard initialization message
            print(
                "CollaborativeAgentGroup initialized with LLMCore, DiffusionCore, StyleValidatorCore."
            )

    def _perform_duplicate_guard(
        self,
        modified_code_str: Optional[str],
        target_file_path: Path,
        context_data: Dict[str, Any],
    ) -> tuple[bool, Optional[str]]:
        """
        Checks if the modified code string contains any function/method signatures
        that already exist in the project's signature trie.
        """
        if not modified_code_str:
            print("DuplicateGuard: No modified code string provided. Skipping check.")
            return False

        digester = context_data.get("repository_digester")
        if (
            not digester
            or not hasattr(digester, "signature_trie")
            or not hasattr(digester, "repo_path")
        ):
            print(
                "DuplicateGuard: Digester, signature_trie, or repo_path not available in context. Skipping check."
            )
            return False

        print(
            f"DuplicateGuard: Checking for duplicate signatures in modified code for target: {target_file_path.name}"
        )

        try:
            module_ast = ast.parse(modified_code_str, filename=str(target_file_path))
        except SyntaxError as e:
            print(
                f"DuplicateGuard: SyntaxError parsing modified code for {target_file_path.name}: {e}. Cannot check for duplicates."
            )
            return False  # Let validator handle syntax error

        project_root = digester.repo_path
        # Assuming _get_module_qname_from_path is a static or instance method on digester
        module_qname = digester._get_module_qname_from_path(
            target_file_path, project_root
        )

        def simple_type_resolver(node: ast.AST, hint_category: str) -> Optional[str]:
            # For nodes within modified_code_str, we don't have Pyanalyze types yet.
            # Fallback to "Any" or try to get text from annotation if present.
            # Node is the annotation node itself if category is 'return_annotation'
            # Node is ast.arg if category is parameter-related.
            annotation_node = None
            if hint_category.endswith("return_annotation"):
                annotation_node = node  # node is the annotation itself
            elif hasattr(node, "annotation") and node.annotation:
                annotation_node = node.annotation

            if annotation_node:
                if isinstance(annotation_node, ast.Name):
                    return annotation_node.id
                if isinstance(
                    annotation_node, ast.Constant
                ):  # Python 3.8+ for str/None consts in annotations
                    if isinstance(annotation_node.value, str):
                        return annotation_node.value
                    return str(annotation_node.value)
                if hasattr(
                    ast, "unparse"
                ):  # Attempt to unparse more complex annotations
                    try:
                        return ast.unparse(annotation_node)
                    except Exception:
                        pass  # Fall through if unparse fails
                # For older Pythons or complex types not handled by unparse if simple,
                # a more basic representation might be needed, or just default to Any.
                # For now, ast.unparse is a good general attempt for Py 3.9+.
            return "typing.Any"  # Default to Any

        for item_node in module_ast.body:
            if isinstance(item_node, (ast.FunctionDef, ast.AsyncFunctionDef)):
                # For top-level functions
                # The generate_function_signature_string expects func_node, type_resolver, and optional class_name
                signature_str = generate_function_signature_string(
                    item_node, simple_type_resolver
                )
                # SignatureTrie.search returns List[str] of FQNs if found, or empty list.
                # We need to check if the list is non-empty.
                # The mock in SignatureTrie was returning bool, this needs to be aligned.
                # Assuming search now returns List[str] as per its typical design.
                duplicate_matches = digester.signature_trie.search(signature_str)
                if duplicate_matches:
                    print(
                        f"DuplicateGuard: Duplicate top-level function signature found for '{module_qname}.{item_node.name}': {signature_str}"
                    )
                    context_data["duplicate_fqn"] = duplicate_matches[0]
                    return True, duplicate_matches[0]
            elif isinstance(item_node, ast.ClassDef):
                class_name_simple = item_node.name
                # class_fqn_prefix = f"{module_qname}.{class_name_simple}" # Full FQN not needed for prefix arg
                for method_node in item_node.body:
                    if isinstance(method_node, (ast.FunctionDef, ast.AsyncFunctionDef)):
                        # Pass simple class name as prefix for method name part of signature string
                        signature_str = generate_function_signature_string(
                            method_node,
                            simple_type_resolver,
                            class_fqn_prefix_for_method_name=class_name_simple,
                        )
                        duplicate_method_matches = digester.signature_trie.search(
                            signature_str
                        )
                        if duplicate_method_matches:
                            print(
                                f"DuplicateGuard: Duplicate method signature found for '{module_qname}.{class_name_simple}.{method_node.name}': {signature_str}"
                            )
                            context_data["duplicate_fqn"] = duplicate_method_matches[0]
                            return True, duplicate_method_matches[0]
<<<<<<< HEAD
=======

>>>>>>> 9a2a7258
        print(
            f"DuplicateGuard: No duplicate signatures found in {target_file_path.name}."
        )
        return False, None

    def run(
        self,
        phase_ctx: "Phase",
        digester: "RepositoryDigester",
        validator_handle: Callable[
            [Optional[str], Path, "RepositoryDigester", Path, Optional[Dict[str, Any]]],
            Tuple[bool, Optional[str]],
        ],
        score_style_handle: Callable[[Any, Dict[str, Any]], float],
<<<<<<< HEAD
        predicted_core: Optional[str] = None,  # New parameter
=======
        predicted_core: Optional[str] = None,
        workflow: str = "orchestrator-workers",
>>>>>>> 9a2a7258
    ) -> Tuple[
        Optional[str], Optional[str]
    ]:  # Returns (script_string, source_info_string)
        final_patch_script: Optional[str] = None
        patch_source_info: Optional[str] = None

        if self.verbose:
            print(
                f"CollaborativeAgentGroup.run: Received predicted_core: {predicted_core if predicted_core else 'Not provided'}"
            )

        # self.current_patch_candidate will hold the LibCST SCRIPT string.
        # It's initialized to None in __init__.
        # Patch history stores (script_str, is_valid, score, error_traceback_str)
        # For this subtask, patch_source_info is not added to patch_history records yet.

        """
        Main execution loop for the agent group to generate and refine a patch.
        Args:
            phase_ctx: The current phase context.
            digester: The repository digester instance.
            validator_handle: A callable for validating the patch.
                              Expected signature: (patch, digester, phase_ctx) -> (is_valid, validation_payload, error_traceback_or_None)
            score_style_handle: A callable for scoring the patch against style.
                                Expected signature: (patch, style_profile) -> score (float)
                                (Note: style_profile is accessed from self.style_profile within this method)
        Returns:
            The final validated and scored patch, or None if no suitable patch could be generated.
        """
        print(
            f"CollaborativeAgentGroup.run called for phase: {phase_ctx.operation_name} on {phase_ctx.target_file}"
        )
        print(
            f"CollaborativeAgentGroup using internal style_profile (keys: {list(self.style_profile.keys())}) and naming_conventions_db: {self.naming_conventions_db_path}"
        )

        # --- Phase 5: Step 1: Context Broadcast ---
        # Initialize and populate comprehensive context_data
        context_data: Dict[str, Any] = {
            "phase_description": getattr(phase_ctx, "description", "N/A"),
            "phase_target_file": getattr(phase_ctx, "target_file", None),
            "phase_parameters": getattr(phase_ctx, "parameters", {}),
            "style_profile": self.style_profile,
            "naming_conventions_db_path": self.naming_conventions_db_path,
            "score_style_handle": score_style_handle,  # Passed from PhasePlanner
            "validator_handle": validator_handle,  # Passed from PhasePlanner
            "repository_digester": digester,
            "predicted_core_preference": predicted_core,  # New item
<<<<<<< HEAD
=======
            "workflow_type": workflow,
>>>>>>> 9a2a7258
        }

        # Add PDG slice and code snippets from digester
        context_data["retrieved_code_snippets"] = digester.get_code_snippets_for_phase(
            phase_ctx
        )
        context_data["pdg_slice"] = digester.get_pdg_slice_for_phase(phase_ctx)

        # Store context for potential use in utility methods like generate_patch_preview
        self._current_run_context_data = context_data

<<<<<<< HEAD
=======
        llm_prompt = get_mcp_prompt(self.app_config, workflow, "LLMCore")
        diff_prompt = get_mcp_prompt(self.app_config, workflow, "DiffusionCore")
        if llm_prompt:
            context_data["mcp_prompt_llm"] = llm_prompt
        if diff_prompt:
            context_data["mcp_prompt_diffusion"] = diff_prompt

>>>>>>> 9a2a7258
        print(
            f"Step 1: Context Broadcast prepared. Context keys: {list(context_data.keys())}"
        )
        if context_data["retrieved_code_snippets"]:
            print(
                f"  Retrieved snippets for: {list(context_data['retrieved_code_snippets'].keys())}"
            )
        if context_data["pdg_slice"]:
            print(
                f"  Retrieved PDG slice info: {context_data['pdg_slice'].get('info', 'N/A')}"
            )

        # --- LLM Core generates scaffold patch (was previously Step 1, now after full context prep) ---
        # Note: The first argument to generate_scaffold_patch was phase_ctx.
        # We can pass phase_ctx itself, or pass relevant parts from context_data if preferred.
        # For now, passing phase_ctx directly as per its original design, plus the full context_data.
        # LLMCore.generate_scaffold_patch now only takes context_data.
        scaffold_patch_script, edit_summary_list = (
            self.llm_agent.generate_scaffold_patch(context_data)
        )

        if scaffold_patch_script is None or edit_summary_list is None:
            print(
                "LLMCore failed to generate an initial scaffold script or edit summary. Aborting."
            )
            return None, "LLMCore_scaffold_failed"  # Return None script, source info
        patch_source_info = "LLMCore_scaffold_v1"

        print(
            f"Step 2: LLM scaffolding pass complete. Script len: {len(scaffold_patch_script)}, Summary: {edit_summary_list}"
        )

        use_diffusion = predicted_core != "LLMCore"

        if use_diffusion:
            diffusion_edit_summary_str = (
                "; ".join(edit_summary_list) if edit_summary_list else ""
            )
            completed_patch_script = self.diffusion_agent.expand_scaffold(
                scaffold_patch_script, diffusion_edit_summary_str, context_data
            )

            if completed_patch_script is None:
                print(
                    "DiffusionCore failed to expand/complete the scaffold script. Aborting."
                )
                return None, patch_source_info  # Keep last known source

            if completed_patch_script != scaffold_patch_script:
                patch_source_info = "DiffusionCore_expansion_v1"
            self.current_patch_candidate = completed_patch_script
            print(
                f"Step 3: Diffusion expansion pass complete. Script len: {len(self.current_patch_candidate)}. Source: {patch_source_info}"
            )
        else:
            # Skip diffusion step when LLMCore is predicted to be better
            self.current_patch_candidate = scaffold_patch_script
            patch_source_info = "LLMCore_scaffold_only"
            print(
                f"Step 3: Diffusion step skipped due to predictor preference. Using LLM scaffold (len: {len(self.current_patch_candidate)})."
            )

        # --- Iterative Refinement Loop ---
        # self.max_repair_attempts defined in __init__
        # self.current_patch_candidate holds the LibCST SCRIPT string.

        self.digester = digester  # Store digester instance for access in other methods if needed, or pass via context

        for i in range(self.max_repair_attempts):
            print(f"\n--- Repair Iteration {i + 1}/{self.max_repair_attempts} ---")

            modified_code_content_for_iteration: Optional[str] = None
            error_traceback: Optional[str] = None
            validation_payload: Any = None
            is_duplicate_detected = False  # Initialize

            target_file_str = context_data.get("phase_target_file")
            original_content: Optional[str] = None

            if not target_file_str:
                is_valid = False
                error_traceback = (
                    "PhaseConfigurationError: Missing target_file in phase context."
                )
                print(f"CollaborativeAgentGroup Error: {error_traceback}")
            elif not self.current_patch_candidate:  # Should be a LibCST script string
                is_valid = False
                error_traceback = (
                    "AgentError: No current patch candidate (script) to apply."
                )
                print(f"CollaborativeAgentGroup Error: {error_traceback}")
            else:
                # Attempt to apply the patch script
                original_content = self.digester.get_file_content(Path(target_file_str))
                if original_content is None:
                    # Check if it's a new file scenario (target might not exist yet)
                    # For new files, original_content should be effectively empty.
                    # This needs to be determined based on phase intention, e.g. "create_file" op.
                    # For now, if get_file_content returns None, and it's not explicitly a new file op, it's an issue.
                    # Assuming for now that if target_file is specified, it should exist unless it's a new file op.
                    # Let's assume for new file, original_content would be "" (handled by get_file_content or here)
                    # If it's not a new file op and content is None, that's an issue.
                    # For simplicity, if get_file_content returns None, we'll treat as empty for application.
                    print(
                        f"CollaborativeAgentGroup Info: Original content for '{target_file_str}' not found. Assuming empty for patch application (e.g. new file)."
                    )
                    original_content = ""

                try:
                    modified_code_content_for_iteration = apply_libcst_codemod_script(
                        original_content,
                        self.current_patch_candidate,  # This is the LibCST script string
                    )
                    print(
                        f"CollaborativeAgentGroup: Successfully applied script for iteration {i + 1}."
                    )
                except PatchApplicationError as pae:
                    is_valid = False
                    error_traceback = (
                        f"PatchApplicationError: Failed to apply LibCST script: {pae}"
                    )
                    modified_code_content_for_iteration = (
                        None  # Ensure it's None on failure
                    )
                    print(f"CollaborativeAgentGroup Error: {error_traceback}")
                except (
                    Exception
                ) as e_apply:  # Catch other unexpected errors during application
                    is_valid = False
                    error_traceback = f"UnexpectedErrorApplyingPatch: {type(e_apply).__name__} - {e_apply}"
                    modified_code_content_for_iteration = None
                    print(f"CollaborativeAgentGroup Error: {error_traceback}")

            # --- Step 5 (Part A): Duplicate Guard (if script application was successful) ---
            if (
                is_valid
                and modified_code_content_for_iteration is not None
                and target_file_str
            ):
                is_duplicate_detected, duplicate_fqn = self._perform_duplicate_guard(
                    modified_code_content_for_iteration,
                    Path(target_file_str),
                    context_data,
                )
                if duplicate_fqn:
                    context_data["duplicate_fqn"] = duplicate_fqn
                if is_duplicate_detected:
                    is_valid = False
                    error_traceback = "DUPLICATE_DETECTED: REUSE_EXISTING_HELPER"
                    print(f"CollaborativeAgentGroup: {error_traceback}")

            # --- Step 5 (Part B): Validate Patch (if script applied and no duplicate) ---
            # This now expects validator_handle to take modified_code_content_str.
            # The actual change to Validator.validate_patch's signature is the next step.
            if (
                is_valid
                and modified_code_content_for_iteration is not None
                and target_file_str
            ):
                # Assuming validator_handle's signature will be:
                # (modified_code_content: str, target_file: Path, digester: 'RepositoryDigester', project_root: Path)
                # -> (bool, Optional[str], Optional[str]) where payload is now the error string.
                # For now, the payload from validator_handle is still Any.
                is_valid, validation_payload, error_traceback_validator = (
                    validator_handle(
                        modified_code_content_for_iteration,  # Pass applied code content
                        Path(target_file_str),  # Pass Path object
                        digester,
                        digester.repo_path,  # Pass project_root
                        context_data.get("pdg_slice"),  # Pass PDG slice
                    )
                )
                if (
                    not is_valid and error_traceback_validator
                ):  # If validator provides an error, use it.
                    error_traceback = error_traceback_validator
                print(
                    f"Loop Step A (Validation on content): is_valid={is_valid}, payload={validation_payload}, error='{bool(error_traceback)}'"
                )
            elif (
                is_valid and modified_code_content_for_iteration is None
            ):  # Should have been caught by patch application checks
                is_valid = False
                error_traceback = "InternalError: modified_code_content is None despite is_valid being True before validation call."
                print(f"CollaborativeAgentGroup Error: {error_traceback}")

            # --- Score Patch Style ---
            # Style scoring should ideally run on the modified_code_content_for_iteration.
            # However, score_style_handle expects the "patch" which has been the script.
            # For now, we continue passing the script to style scorer. This could be refined.
            style_score_content_to_score = (
                self.current_patch_candidate
            )  # Default to script
            if is_duplicate_detected:  # If duplicate, style score is low.
                style_score = 0.0
            else:
                style_score = score_style_handle(
                    style_score_content_to_score, self.style_profile
                )

            print(
                f"Loop Step B (Style Score on script): Style score: {style_score:.2f}"
            )
            # Record history using the SCRIPT that was attempted.
            self.patch_history.append(
                (self.current_patch_candidate, is_valid, style_score, error_traceback)
            )

            # --- Decision logic based on validation ---
            if is_valid:
                print(
                    f"Script validated successfully in iteration {i + 1}. Proceeding to polish the SCRIPT."
                )
                # --- Phase 5: Step 4 (LLM Polishing Pass - was Step 5 in old numbering) ---
                polished_script = self.llm_agent.polish_patch(
                    self.current_patch_candidate, context_data
                )
                print(
                    f"Loop Step C (Polish): LLMCore polished the script. New length: {len(polished_script) if polished_script else 'N/A'}."
                )
                self.current_patch_candidate = (
                    polished_script  # Update current candidate to the polished script
                )

                # Re-validate and re-score after polish
                # Ensure current_patch_candidate is not None before validating
                if self.current_patch_candidate is None:
                    print(
                        "Polishing returned None. Cannot proceed with validation. Aborting iteration."
                    )
                    error_traceback = "Polishing step resulted in a None script."
                    is_valid = False  # Mark as not valid to trigger repair or end loop
                    # Skip directly to repair logic or end of loop processing
                else:
                    # Validator_handle now expects: (modified_code_content: str, target_file: Path, digester: 'RepositoryDigester', project_root: Path)
                    # We need to apply the polished script first.
                    # This re-application logic is similar to the start of the loop.

                    temp_error_applying_polished: Optional[str] = None
                    modified_content_after_polish: Optional[str] = None
                    if (
                        target_file_str
                    ):  # target_file_str defined at the start of the loop
                        try:
                            # original_content was fetched at the start of the loop iteration.
                            # If current_patch_candidate (polished script) is None, this block is skipped.
                            modified_content_after_polish = apply_libcst_codemod_script(
                                (
                                    original_content
                                    if original_content is not None
                                    else ""
                                ),
                                self.current_patch_candidate,
                            )
                        except PatchApplicationError as pae_polish:
                            temp_error_applying_polished = (
                                f"PatchApplicationError after polish: {pae_polish}"
                            )
                        except Exception as e_polish_apply:
                            temp_error_applying_polished = f"Unexpected error applying polished script: {e_polish_apply}"
                    else:  # Should not happen if initial checks for target_file_str are done
                        temp_error_applying_polished = (
                            "Target file string was missing for post-polish validation."
                        )

                    if temp_error_applying_polished:
                        final_is_valid = False
                        final_error_traceback = temp_error_applying_polished
                        final_style_score = 0.0  # Or previous score
                        print(f"CollaborativeAgentGroup Error: {final_error_traceback}")
                    elif modified_content_after_polish is not None and target_file_str:
                        final_is_valid, final_error_traceback = validator_handle(  # type: ignore
                            modified_content_after_polish,
                            Path(target_file_str),
                            digester,
                            digester.repo_path,
                            context_data.get("pdg_slice"),  # Pass PDG slice
                        )
                        final_style_score = score_style_handle(
                            self.current_patch_candidate, self.style_profile
                        )  # Score the script
                    else:  # Should not be reached if logic is correct
                        final_is_valid = False
                        final_error_traceback = "Internal error: Could not re-apply polished script for final validation."
                        final_style_score = 0.0
                        print(f"CollaborativeAgentGroup Error: {final_error_traceback}")

                    print(
                        f"Loop Step C.1 (Post-Polish Validation): Valid: {final_is_valid}, Style: {final_style_score:.2f}"
                    )
                    self.patch_history.append(
                        (
                            self.current_patch_candidate,
                            final_is_valid,
                            final_style_score,
                            final_error_traceback,
                        )
                    )
                    is_valid = final_is_valid
                    error_traceback = (
                        final_error_traceback
                        if final_error_traceback
                        else error_traceback
                    )

                    if final_is_valid:
                        print(
                            f"Polished script is valid. Final style score: {final_style_score:.2f}. This script is the result of this phase."
                        )
                        patch_source_info = f"LLMCore_polish_iteration_{i + 1}"  # Or more specific based on pre-repair/post-repair
                        return self.current_patch_candidate, patch_source_info
                    else:
                        print("Polished script failed validation.")
                        # Fall through to repair logic for the polished_but_failed_script

            # If not valid after initial check, or if polish made it invalid / returned None:
            if not is_valid:  # Combined check
                print(
                    f"Script requires repair (or loop exit) after iteration {i + 1} (is_valid={is_valid}). Error: {error_traceback}"
                )
                if error_traceback:
                    # --- Phase 5: Step 5 (LLM Proposes Repair - was Step 6a) ---
                    print(
                        "Loop Step D (Attempt Repair): Attempting repair with LLMCore."
                    )

                    # Ensure context_data for repair includes the script that just failed
                    context_data_for_repair = context_data.copy()
                    context_data_for_repair["current_patch_candidate_DEBUG"] = (
                        self.current_patch_candidate
                    )  # Add the failing script for LLM to see

                    target_file_str = context_data.get("phase_target_file")

                    # --- Attempt Heuristic Fixes (New Step before LLM repair) ---
                    heuristically_fixed_script: Optional[str] = None
                    if (
                        target_file_str and error_traceback
                    ):  # Ensure necessary info is available
                        print(
                            "Loop Step D.1 (Heuristic Fix Attempt): Attempting heuristic fixes via Validator."
                        )
                        heuristically_fixed_script = self.validator.attempt_heuristic_fixes(
                            error_traceback,
                            self.current_patch_candidate,  # The script that just failed (after polish)
                            target_file_str,
                        )

                    if heuristically_fixed_script:
                        print(
                            "CollaborativeAgentGroup: Validator proposed a heuristic fix. Updating current_patch_candidate and restarting iteration for re-validation."
                        )
                        # Add a history entry for the heuristic attempt itself.
                        # The outcome of this attempt will be recorded in the next iteration's main validation.
                        # Use previous style score as a placeholder, or a specific marker.
                        previous_style_score = (
                            self.patch_history[-1][2] if self.patch_history else 0.0
                        )
                        self.patch_history.append(
                            (
                                heuristically_fixed_script,  # The script *after* heuristic fix
                                "pending_revalidation",  # Validation status
                                previous_style_score,  # Placeholder score
                                "Heuristic fix applied, pending re-validation",  # Traceback
                            )
                        )
                        self.current_patch_candidate = heuristically_fixed_script
                        continue  # Restart the loop to re-evaluate the heuristically fixed script from the top

                    # If no heuristic fix was applied or successful, proceed to LLM-based repair
                    # This 'if' condition is implicitly met if 'continue' was not hit.
                    # The 'is_valid' and 'error_traceback' are from the original failure (or failed polish)
                    # that triggered this repair block.
                    print(
                        "Loop Step D.2 (LLM Repair Attempt): No heuristic fix applied or taken. Attempting LLM repair."
                    )
                    llm_proposed_fix_script = self.llm_agent.propose_repair_diff(
                        error_traceback, context_data_for_repair
                    )

                    if llm_proposed_fix_script:
                        print(
                            f"LLMCore proposed a fix script (len: {len(llm_proposed_fix_script)})."
                        )
                        print(
                            "Loop Step E (Diffusion Re-Denoise/Merge): Processing LLM's proposed fix script."
                        )
                        merged_fixed_script = self.diffusion_agent.re_denoise_spans(
                            failed_patch_script=self.current_patch_candidate,
                            proposed_fix_script=llm_proposed_fix_script,
                            context_data=context_data_for_repair,
                        )

                        if merged_fixed_script:
                            print(
                                f"DiffusionCore processed the fix. Resulting script len: {len(merged_fixed_script)}."
                            )
                            self.current_patch_candidate = merged_fixed_script
                        else:
                            print(
                                "DiffusionCore did not return a script after processing LLM's fix. Breaking repair loop."
                            )
                            break
                    else:
                        print(
                            "LLMCore could not propose a repair. Breaking repair loop."
                        )
                        break
                else:
                    if (
                        not is_valid
                    ):  # e.g. heuristic fix removed error but still not valid
                        print(
                            "Loop Step D.3 (Skipping LLM Repair): No error traceback, but script still not valid. Cannot proceed with LLM repair. Breaking loop."
                        )
                        break

            else:  # No error_traceback from validation (e.g. style score too low but otherwise valid, or duplicate without specific repair path)
                print(
                    "Loop Step D/E (No Repair Path): Validation failed without an actionable traceback, or duplicate guard triggered generic error. No further repair attempts in this iteration."
                )
                # If style is the only issue, and we don't have a specific re-denoise for style, we might break.
                # Or, if a previous version was good enough, that might be selected later.
                break  # Break if no clear path to repair/improve

            if (
                i == self.max_repair_attempts - 1 and not is_valid
            ):  # Check is_valid for the last attempt
                print(
                    f"Max repair attempts ({self.max_repair_attempts}) reached. Could not produce a valid and satisfactory script."
                )
                # Log the last error that prevented success
                last_error_for_failure = (
                    error_traceback
                    if error_traceback
                    else "Unknown error after max repair attempts."
                )

                # Fallback: Check if any script in history was valid and had a decent score
                # This logic is already present for returning best from history if loop finishes
                # But here we explicitly raise PhaseFailure

                # Find best from history before failing
                best_historical_script = None
                best_historical_score = -1.0
                was_valid_in_history = False
                for p_hist, v_hist, s_hist, _tb_hist in self.patch_history:
                    # Prioritize valid scripts, then highest score.
                    if v_hist and s_hist > best_historical_score:
                        best_historical_script = p_hist
                        best_historical_score = s_hist
                        was_valid_in_history = True
                    elif (
                        not was_valid_in_history and s_hist > best_historical_score
                    ):  # If no valid ones yet, take best score overall
                        best_historical_script = p_hist
                        best_historical_score = s_hist

                if (
                    best_historical_script
                ):  # This check is actually done after the loop by existing logic
                    print(
                        f"Best historical script was (Valid: {was_valid_in_history}, Score: {best_historical_score:.2f}), but phase still failed on last attempt."
                    )

                self.abort_and_rollback()
                raise PhaseFailure(
                    f"Failed to validate/repair patch after {self.max_repair_attempts} attempts. Last error: {last_error_for_failure}"
                )

        # After loop, if we exited due to success (is_valid became True and returned), this part is skipped.
        # If loop finishes due to max_iterations and no valid patch was found and returned within the loop:
        print(
            "Exited refinement loop. Selecting best script from history or returning None."
        )
        best_historical_script = None
        best_historical_score = -1.0
        was_valid_in_history = False
        for p_hist, v_hist, s_hist, _tb_hist in self.patch_history:
            if v_hist and s_hist > best_historical_score:
                best_historical_script = p_hist
                best_historical_score = s_hist
                was_valid_in_history = True
            elif not was_valid_in_history and s_hist > best_historical_score:
                best_historical_script = p_hist
                best_historical_score = s_hist

        if best_historical_script:
            print(
                f"Returning best script from history (Valid: {was_valid_in_history}, Score: {best_historical_score:.2f})."
            )
            return best_historical_script

        # If no script in history was ever good (e.g. all failed initial validation, no repairs worked)
        # and loop finished without returning a valid one.
        # This case should ideally be covered by the PhaseFailure exception if max_repair_attempts is the sole reason for exiting without success.
        # However, if the loop breaks for other reasons (e.g., no repair path found before max_attempts), this is the final fallback.
        if not self.patch_history or not any(
            h[1] for h in self.patch_history
        ):  # if no history or no valid patch in history
            # Ensure error_traceback is defined; it might not be if the loop was never fully entered or broke very early.
            final_error_msg = (
                error_traceback
                if "error_traceback" in locals() and error_traceback
                else "No successful patch and no specific error traceback recorded."
            )
            self.abort_and_rollback()
            raise PhaseFailure(
                f"No valid patch could be generated after loop. Last error: {final_error_msg}"
            )

        return None  # Should be unreachable if PhaseFailure is raised or a script is returned.

    def generate_patch_preview(self) -> str:
        """
        Generates a preview of the current patch candidate, including a diff
        against the original file content.
        """
        if not self._current_run_context_data or not self.current_patch_candidate:
            return "Preview not available: No active run context or patch candidate."

        target_file_str = self._current_run_context_data.get("phase_target_file")
        digester = self._current_run_context_data.get("repository_digester")

        if not target_file_str:
            return "Preview not available: Target file not specified in run context."
        if not digester:
            return "Preview not available: RepositoryDigester not available in run context."

        # Ensure target_file_str is treated as relative to the project root for digester.
        # This depends on how target_file_str is stored (abs vs rel).
        # Assuming target_file_str is relative to project_root for digester.get_file_content.
        # If target_file_str could be absolute, digester.get_file_content should handle it,
        # or we need to make it relative here.
        # For diff display, the name part is usually sufficient.
        target_file_display_name = Path(target_file_str).name

        original_content = digester.get_file_content(Path(target_file_str))
        original_content_for_diff = (
            original_content if original_content is not None else ""
        )

        diff_text: str
        modified_content: Optional[str] = None

        if not isinstance(self.current_patch_candidate, str):
            diff_text = f"Error: Patch candidate is not a string (type: {type(self.current_patch_candidate)}). Cannot generate diff."
        else:
            try:
                modified_content = apply_libcst_codemod_script(
                    original_content_for_diff, self.current_patch_candidate
                )

                diff_lines = list(
                    difflib.unified_diff(
                        original_content_for_diff.splitlines(keepends=True),
                        modified_content.splitlines(keepends=True),
                        fromfile=f"a/{target_file_display_name}",
                        tofile=f"b/{target_file_display_name}",
                    )
                )
                if diff_lines:
                    diff_text = "".join(diff_lines)
                else:
                    diff_text = "No textual changes produced by the patch script."

            except PatchApplicationError as pae:
                diff_text = f"Error applying patch script for diff generation: {pae}"
            except (
                Exception
            ) as e:  # Catch any other unexpected errors during diff generation
                diff_text = f"Unexpected error during diff generation: {e}"

        script_snippet = (
            self.current_patch_candidate[:1000]
            if isinstance(self.current_patch_candidate, str)
            else str(self.current_patch_candidate)[:1000]
        )
        script_ellipsis = (
            "..."
            if isinstance(self.current_patch_candidate, str)
            and len(self.current_patch_candidate) > 1000
            else ""
        )

        preview_parts = [
            "Patch Preview:",
            "---------------------",
            f"Target File: {target_file_str}",
            "\nApplied LibCST Script (first 1000 chars):",
            f"{script_snippet}{script_ellipsis}",
            "\nGenerated Diff:",
            "---------------------",
            diff_text,
        ]
        return "\n".join(preview_parts)

    def abort_and_rollback(self) -> None:
        """Abort the current phase and revert working tree changes."""

        repo_root = Path(
            self.app_config.get("general", {}).get("project_root", ".")
        ).resolve()

        patch_status_info = "No active patch candidate."
        if isinstance(self.current_patch_candidate, str):
            patch_status_info = f"Current patch candidate (script) length: {len(self.current_patch_candidate)}."
        elif self.current_patch_candidate is not None:
            patch_status_info = (
                f"Current patch candidate type: {type(self.current_patch_candidate)}."
            )

        print(
            f"CollaborativeAgentGroup: Abort and Rollback called. {patch_status_info}"
        )

        # Reset internal state before touching the filesystem
        self.current_patch_candidate = None
        self.patch_history.clear()
        self._current_run_context_data = None

        # Revert any uncommitted changes in the repository
        try:
            subprocess.run(["git", "reset", "--hard"], cwd=repo_root, check=False)
            subprocess.run(["git", "clean", "-fd"], cwd=repo_root, check=False)
            print(f"  Rolled back working tree at {repo_root}.")
        except Exception as e:
            print(
                f"CollaborativeAgentGroup Warning: Failed to reset git repo at {repo_root}: {e}"
            )

        print("  Internal state cleared and repository reset.")


# Example Usage (Conceptual - requires mock objects for Phase, Digester etc.)
if __name__ == "__main__":
    from src.utils.config_loader import load_app_config  # For __main__
    from src.validator.validator import Validator  # For __main__

    print("\n--- CollaborativeAgentGroup Example Usage (Conceptual) ---")

    app_cfg_main = load_app_config()
    app_cfg_main["general"]["verbose"] = True
    if not app_cfg_main["general"].get("project_root"):
        app_cfg_main["general"]["project_root"] = str(Path.cwd())

    # Mock Phase (replace with actual Phase import and instantiation if available)
    class MockPhase:
        def __init__(
            self, op_name, target, params=None, description="Mock phase description"
        ):
            self.operation_name = op_name
            self.target_file = target
            self.parameters = params if params else {}
            self.description = description

    # Mock Digester (replace with actual Digester import and instantiation)
    class MockDigester:
        def __init__(self, app_config_param):  # Mock accepts app_config
            self.app_config = app_config_param
            self.repo_path = Path(
                app_config_param.get("general", {}).get("project_root", ".")
            )
            self.verbose = app_config_param.get("general", {}).get("verbose", False)
            if self.verbose:
                print(
                    f"MockDigester initialized for CollaborativeAgentGroup main, repo_path: {self.repo_path}"
                )

        def get_project_overview(self):
            return {"files": 2, "language": "python", "mock_overview": True}

        def get_file_content(self, path: Path):
            return f"# Content of {path}\npass" if path else None

        def get_code_snippets_for_phase(self, phase_ctx_param: Any) -> Dict[str, str]:
            return {"mock_snippet.py": "def mock_func(): pass"}

        def get_pdg_slice_for_phase(self, phase_ctx_param: Any) -> Dict[str, Any]:
            return {"nodes": [], "edges": [], "info": "Mock PDG"}

        def _get_module_qname_from_path(
            self, file_path: Path, project_root: Path
        ) -> str:
            return file_path.stem  # Simplified for mock

    # Mock validator and scorer (Validator itself will be refactored later)
    mock_validator_instance = Validator(app_config=app_cfg_main)  # Pass app_config

    def mock_validator_handle(
        modified_code: str,
        target_file: Path,
        digester_param: Any,
        project_root_param: Path,
    ) -> Tuple[bool, Optional[str], Optional[str]]:
        if "ERROR" in modified_code:
            return (
                False,
                "Contains ERROR string",
                "Traceback: Something went wrong due to ERROR",
            )
        if target_file.name == "invalid.py":
            return False, "Invalid path", "Traceback: InvalidPathError"
        return True, "Validated by mock", None

    def mock_score_style(
        patch_script: Any, style_profile_param: Dict[str, Any]
    ) -> float:
        if isinstance(patch_script, str) and "bad_style" in patch_script:
            return 0.2
        return 0.85

    # Setup
    mock_style_profile = {"line_length": 88, "indent_style": "space"}
    mock_naming_db_path = (
        Path(app_cfg_main["general"]["project_root"]) / "mock_naming_db.json"
    )  # Relative to project root

    # Create dummy naming db file
    mock_naming_db_path.parent.mkdir(parents=True, exist_ok=True)
    with open(mock_naming_db_path, "w") as f:
        json.dump({"function_prefix": "get_"}, f)

    mock_digester_for_cag = MockDigester(app_config_param=app_cfg_main)

    agent_group = CollaborativeAgentGroup(
        app_config=app_cfg_main,
        digester=mock_digester_for_cag,  # type: ignore
        style_profile=mock_style_profile,
        naming_conventions_db_path=mock_naming_db_path,
        validator_instance=mock_validator_instance,
    )

    mock_phase_ctx = MockPhase(
        op_name="add_function",
        target="src/example.py",
        params={"function_name": "my_func"},
    )

    print("\nStarting agent_group.run...")
    try:
        final_patch_script_result, final_patch_source_info = agent_group.run(
            phase_ctx=mock_phase_ctx,
            digester=mock_digester_for_cag,  # type: ignore
            validator_handle=mock_validator_handle,  # type: ignore
            score_style_handle=mock_score_style,
        )
        print(
            f"\nAgent group run completed. Final patch script: '{str(final_patch_script_result)[:100]}...', Source: {final_patch_source_info}"
        )
        if final_patch_script_result:
            print(f"Patch preview: {agent_group.generate_patch_preview()}")

    except PhaseFailure as pf:
        print(f"CollaborativeAgentGroup Main: PhaseFailure encountered: {pf}")
    except Exception as e:
        print(f"CollaborativeAgentGroup Main: Unexpected error: {e}")
        import traceback

        traceback.print_exc()

    # Example of a patch that might fail validation then get repaired (conceptually)
    print("\n--- Example with failing patch ---")
    # LLMCore's generate_scaffold_patch would need to be influenced to produce this,
    # or we'd need to mock the internal agents more deeply.
    # For this example, assume the flow leads to a patch that fails.
    # We can simulate this by how mock_validator works with "ERROR" in value.

    # To test repair, we'd need to modify LLMCore/DiffusionCore mocks or have them produce failing patches.
    # The current placeholder LLMCore.generate_scaffold_patch produces a valid-looking patch.
    # Let's imagine a scenario where a patch initially contains "ERROR"
    # This would require deeper mocking of the internal agent calls or specific test setup.
    # For now, the existing run shows the loop. A more specific test for repair:

    # agent_group.llm_agent.generate_scaffold_patch = lambda pc, cd: ({"op": "add", "path": "/src/example.py", "value": "def new_function():\n    ERROR\n    pass"}, "Scaffold with error")
    # print("\nRestarting agent_group.run with a patch designed to fail then repair...")
    # final_patch_fail_repair = agent_group.run( mock_phase_ctx, mock_digester_instance, mock_validator, mock_score_style)
    # print(f"\nAgent group run (fail-repair scenario) completed. Final patch: {final_patch_fail_repair}")

    agent_group.abort_and_rollback()

    # Cleanup dummy file
    if mock_naming_db_path.exists():
        mock_naming_db_path.unlink()

    print("\n--- CollaborativeAgentGroup Example Done ---")<|MERGE_RESOLUTION|>--- conflicted
+++ resolved
@@ -20,10 +20,7 @@
 from src.digester.signature_trie import (
     generate_function_signature_string,
 )  # For duplicate guard
-<<<<<<< HEAD
-=======
 from src.mcp.mcp_manager import get_mcp_prompt
->>>>>>> 9a2a7258
 from src.transformer import (
     apply_libcst_codemod_script,
     PatchApplicationError,
@@ -215,10 +212,7 @@
                             )
                             context_data["duplicate_fqn"] = duplicate_method_matches[0]
                             return True, duplicate_method_matches[0]
-<<<<<<< HEAD
-=======
-
->>>>>>> 9a2a7258
+
         print(
             f"DuplicateGuard: No duplicate signatures found in {target_file_path.name}."
         )
@@ -233,12 +227,8 @@
             Tuple[bool, Optional[str]],
         ],
         score_style_handle: Callable[[Any, Dict[str, Any]], float],
-<<<<<<< HEAD
-        predicted_core: Optional[str] = None,  # New parameter
-=======
         predicted_core: Optional[str] = None,
         workflow: str = "orchestrator-workers",
->>>>>>> 9a2a7258
     ) -> Tuple[
         Optional[str], Optional[str]
     ]:  # Returns (script_string, source_info_string)
@@ -287,10 +277,7 @@
             "validator_handle": validator_handle,  # Passed from PhasePlanner
             "repository_digester": digester,
             "predicted_core_preference": predicted_core,  # New item
-<<<<<<< HEAD
-=======
             "workflow_type": workflow,
->>>>>>> 9a2a7258
         }
 
         # Add PDG slice and code snippets from digester
@@ -302,8 +289,6 @@
         # Store context for potential use in utility methods like generate_patch_preview
         self._current_run_context_data = context_data
 
-<<<<<<< HEAD
-=======
         llm_prompt = get_mcp_prompt(self.app_config, workflow, "LLMCore")
         diff_prompt = get_mcp_prompt(self.app_config, workflow, "DiffusionCore")
         if llm_prompt:
@@ -311,7 +296,6 @@
         if diff_prompt:
             context_data["mcp_prompt_diffusion"] = diff_prompt
 
->>>>>>> 9a2a7258
         print(
             f"Step 1: Context Broadcast prepared. Context keys: {list(context_data.keys())}"
         )
