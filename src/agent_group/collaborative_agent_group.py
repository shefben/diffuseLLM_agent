from typing import (
    TYPE_CHECKING,
    Any,
    Dict,
    Tuple,
    Callable,
    Optional,
)
from pathlib import Path
import difflib  # Added for diff generation
import json
<<<<<<< HEAD
import subprocess
=======
>>>>>>> 6d2dfe29

# Local imports
from .exceptions import PhaseFailure  # New import
from .llm_core import LLMCore
from .diffusion_core import DiffusionCore
from src.profiler.style_validator import StyleValidatorCore
import ast  # For parsing modified code in duplicate guard
from src.digester.signature_trie import (
    generate_function_signature_string,
)  # For duplicate guard
from src.transformer import (
    apply_libcst_codemod_script,
    PatchApplicationError,
)  # For applying script in run

if TYPE_CHECKING:
    from src.planner.phase_model import Phase
    from src.digester.repository_digester import RepositoryDigester
    from src.validator.validator import Validator  # For type hinting

    # Define Path from pathlib for type hinting if not already globally available
    # from pathlib import Path


class CollaborativeAgentGroup:
    def __init__(
        self,
        app_config: Dict[str, Any],
        digester: "RepositoryDigester",  # Added digester
        style_profile: Dict[str, Any],
        naming_conventions_db_path: Path,
        validator_instance: "Validator",
    ):
        """
        Initializes the CollaborativeAgentGroup.
        Args:
            app_config: The main application configuration dictionary.
            digester: An instance of RepositoryDigester.
            style_profile: Dictionary containing style profile information.
            naming_conventions_db_path: Path to the naming conventions database.
            validator_instance: An instance of the Validator class.
        """
        self.app_config = app_config
        self.digester = (
            digester  # Store digester instance, will also be passed in run()
        )
        self.style_profile = style_profile
        self.naming_conventions_db_path = naming_conventions_db_path
        self.validator = validator_instance
        self.max_repair_attempts = self.app_config.get("agent_group", {}).get(
            "max_repair_attempts", 3
        )
        self.verbose = self.app_config.get("general", {}).get("verbose", False)

        # Initialize Core Agents using app_config
        self.llm_agent = LLMCore(
            app_config=self.app_config,
            style_profile=self.style_profile,
            naming_conventions_db_path=self.naming_conventions_db_path,
        )
        # Assuming DiffusionCore will also be refactored to take app_config
        # For now, its existing signature might be config and style_profile.
        # We'll pass app_config as its 'config' for now.
        self.diffusion_agent = DiffusionCore(
            app_config=self.app_config,
            style_profile=self.style_profile,  # Corrected
        )
        self.style_validator_agent = StyleValidatorCore(
            app_config=self.app_config, style_profile=self.style_profile
        )  # Added

        self.current_patch_candidate: Optional[Any] = None
        self.patch_history: list = []  # To store (script, validation_result, score, error) tuples
        self._current_run_context_data: Optional[Dict[str, Any]] = (
            None  # For preview context
        )

        if self.verbose:
            # This print statement is conditional on verbosity
            print(
                f"CollaborativeAgentGroup initialized. Max repair attempts: {self.max_repair_attempts}, LLM, Diffusion, StyleValidator cores configured."
            )
        else:
            # A non-verbose, standard initialization message
            print(
                "CollaborativeAgentGroup initialized with LLMCore, DiffusionCore, StyleValidatorCore."
            )

    def _perform_duplicate_guard(
        self,
        modified_code_str: Optional[str],
        target_file_path: Path,
        context_data: Dict[str, Any],
<<<<<<< HEAD
    ) -> tuple[bool, Optional[str]]:
=======
    ) -> bool:
>>>>>>> 6d2dfe29
        """
        Checks if the modified code string contains any function/method signatures
        that already exist in the project's signature trie.
        """
        if not modified_code_str:
            print("DuplicateGuard: No modified code string provided. Skipping check.")
            return False

        digester = context_data.get("repository_digester")
        if (
            not digester
            or not hasattr(digester, "signature_trie")
            or not hasattr(digester, "repo_path")
        ):
            print(
                "DuplicateGuard: Digester, signature_trie, or repo_path not available in context. Skipping check."
            )
            return False

        print(
            f"DuplicateGuard: Checking for duplicate signatures in modified code for target: {target_file_path.name}"
        )

        try:
            module_ast = ast.parse(modified_code_str, filename=str(target_file_path))
        except SyntaxError as e:
            print(
                f"DuplicateGuard: SyntaxError parsing modified code for {target_file_path.name}: {e}. Cannot check for duplicates."
            )
            return False  # Let validator handle syntax error

        project_root = digester.repo_path
        # Assuming _get_module_qname_from_path is a static or instance method on digester
        module_qname = digester._get_module_qname_from_path(
            target_file_path, project_root
        )

        def simple_type_resolver(node: ast.AST, hint_category: str) -> Optional[str]:
            # For nodes within modified_code_str, we don't have Pyanalyze types yet.
            # Fallback to "Any" or try to get text from annotation if present.
            # Node is the annotation node itself if category is 'return_annotation'
            # Node is ast.arg if category is parameter-related.
            annotation_node = None
            if hint_category.endswith("return_annotation"):
                annotation_node = node  # node is the annotation itself
            elif hasattr(node, "annotation") and node.annotation:
                annotation_node = node.annotation

            if annotation_node:
                if isinstance(annotation_node, ast.Name):
                    return annotation_node.id
                if isinstance(
                    annotation_node, ast.Constant
                ):  # Python 3.8+ for str/None consts in annotations
                    if isinstance(annotation_node.value, str):
                        return annotation_node.value
                    return str(annotation_node.value)
                if hasattr(
                    ast, "unparse"
                ):  # Attempt to unparse more complex annotations
                    try:
                        return ast.unparse(annotation_node)
                    except Exception:
                        pass  # Fall through if unparse fails
                # For older Pythons or complex types not handled by unparse if simple,
                # a more basic representation might be needed, or just default to Any.
                # For now, ast.unparse is a good general attempt for Py 3.9+.
            return "typing.Any"  # Default to Any

        for item_node in module_ast.body:
            if isinstance(item_node, (ast.FunctionDef, ast.AsyncFunctionDef)):
                # For top-level functions
                # The generate_function_signature_string expects func_node, type_resolver, and optional class_name
                signature_str = generate_function_signature_string(
                    item_node, simple_type_resolver
                )
                # SignatureTrie.search returns List[str] of FQNs if found, or empty list.
                # We need to check if the list is non-empty.
                # The mock in SignatureTrie was returning bool, this needs to be aligned.
                # Assuming search now returns List[str] as per its typical design.
<<<<<<< HEAD
                duplicate_matches = digester.signature_trie.search(signature_str)
                if duplicate_matches:
                    print(
                        f"DuplicateGuard: Duplicate top-level function signature found for '{module_qname}.{item_node.name}': {signature_str}"
                    )
                    context_data["duplicate_fqn"] = duplicate_matches[0]
                    return True, duplicate_matches[0]
=======
                if digester.signature_trie.search(
                    signature_str
                ):  # If list is not empty, a duplicate exists
                    print(
                        f"DuplicateGuard: Duplicate top-level function signature found for '{module_qname}.{item_node.name}': {signature_str}"
                    )
                    return True
>>>>>>> 6d2dfe29
            elif isinstance(item_node, ast.ClassDef):
                class_name_simple = item_node.name
                # class_fqn_prefix = f"{module_qname}.{class_name_simple}" # Full FQN not needed for prefix arg
                for method_node in item_node.body:
                    if isinstance(method_node, (ast.FunctionDef, ast.AsyncFunctionDef)):
                        # Pass simple class name as prefix for method name part of signature string
                        signature_str = generate_function_signature_string(
                            method_node,
                            simple_type_resolver,
                            class_fqn_prefix_for_method_name=class_name_simple,
                        )
<<<<<<< HEAD
                        duplicate_method_matches = digester.signature_trie.search(
                            signature_str
                        )
                        if duplicate_method_matches:
                            print(
                                f"DuplicateGuard: Duplicate method signature found for '{module_qname}.{class_name_simple}.{method_node.name}': {signature_str}"
                            )
                            context_data["duplicate_fqn"] = duplicate_method_matches[0]
                            return True, duplicate_method_matches[0]
=======
                        if digester.signature_trie.search(signature_str):
                            print(
                                f"DuplicateGuard: Duplicate method signature found for '{module_qname}.{class_name_simple}.{method_node.name}': {signature_str}"
                            )
                            return True
>>>>>>> 6d2dfe29

        print(
            f"DuplicateGuard: No duplicate signatures found in {target_file_path.name}."
        )
<<<<<<< HEAD
        return False, None
=======
        return False
>>>>>>> 6d2dfe29

    def run(
        self,
        phase_ctx: "Phase",
        digester: "RepositoryDigester",
        validator_handle: Callable[
            [Optional[str], Path, "RepositoryDigester", Path, Optional[Dict[str, Any]]],
            Tuple[bool, Optional[str]],
        ],
        score_style_handle: Callable[[Any, Dict[str, Any]], float],
        predicted_core: Optional[str] = None,  # New parameter
    ) -> Tuple[
        Optional[str], Optional[str]
    ]:  # Returns (script_string, source_info_string)
        final_patch_script: Optional[str] = None
        patch_source_info: Optional[str] = None

        if self.verbose:
            print(
                f"CollaborativeAgentGroup.run: Received predicted_core: {predicted_core if predicted_core else 'Not provided'}"
            )
<<<<<<< HEAD
=======
        # TODO (future step): Use predicted_core to influence agent logic (e.g., which core to try first).
>>>>>>> 6d2dfe29

        # self.current_patch_candidate will hold the LibCST SCRIPT string.
        # It's initialized to None in __init__.
        # Patch history stores (script_str, is_valid, score, error_traceback_str)
        # For this subtask, patch_source_info is not added to patch_history records yet.

        """
        Main execution loop for the agent group to generate and refine a patch.
        Args:
            phase_ctx: The current phase context.
            digester: The repository digester instance.
            validator_handle: A callable for validating the patch.
                              Expected signature: (patch, digester, phase_ctx) -> (is_valid, validation_payload, error_traceback_or_None)
            score_style_handle: A callable for scoring the patch against style.
                                Expected signature: (patch, style_profile) -> score (float)
                                (Note: style_profile is accessed from self.style_profile within this method)
        Returns:
            The final validated and scored patch, or None if no suitable patch could be generated.
        """
        print(
            f"CollaborativeAgentGroup.run called for phase: {phase_ctx.operation_name} on {phase_ctx.target_file}"
        )
        print(
            f"CollaborativeAgentGroup using internal style_profile (keys: {list(self.style_profile.keys())}) and naming_conventions_db: {self.naming_conventions_db_path}"
        )

        # --- Phase 5: Step 1: Context Broadcast ---
        # Initialize and populate comprehensive context_data
        context_data: Dict[str, Any] = {
            "phase_description": getattr(phase_ctx, "description", "N/A"),
            "phase_target_file": getattr(phase_ctx, "target_file", None),
            "phase_parameters": getattr(phase_ctx, "parameters", {}),
            "style_profile": self.style_profile,
            "naming_conventions_db_path": self.naming_conventions_db_path,
            "score_style_handle": score_style_handle,  # Passed from PhasePlanner
            "validator_handle": validator_handle,  # Passed from PhasePlanner
            "repository_digester": digester,
            "predicted_core_preference": predicted_core,  # New item
        }

        # Add PDG slice and code snippets from digester
        context_data["retrieved_code_snippets"] = digester.get_code_snippets_for_phase(
            phase_ctx
        )
        context_data["pdg_slice"] = digester.get_pdg_slice_for_phase(phase_ctx)

        # Store context for potential use in utility methods like generate_patch_preview
        self._current_run_context_data = context_data

        print(
            f"Step 1: Context Broadcast prepared. Context keys: {list(context_data.keys())}"
        )
        if context_data["retrieved_code_snippets"]:
            print(
                f"  Retrieved snippets for: {list(context_data['retrieved_code_snippets'].keys())}"
            )
        if context_data["pdg_slice"]:
            print(
                f"  Retrieved PDG slice info: {context_data['pdg_slice'].get('info', 'N/A')}"
            )

        # --- LLM Core generates scaffold patch (was previously Step 1, now after full context prep) ---
        # Note: The first argument to generate_scaffold_patch was phase_ctx.
        # We can pass phase_ctx itself, or pass relevant parts from context_data if preferred.
        # For now, passing phase_ctx directly as per its original design, plus the full context_data.
        # LLMCore.generate_scaffold_patch now only takes context_data.
        scaffold_patch_script, edit_summary_list = (
            self.llm_agent.generate_scaffold_patch(context_data)
        )

        if scaffold_patch_script is None or edit_summary_list is None:
            print(
                "LLMCore failed to generate an initial scaffold script or edit summary. Aborting."
            )
            return None, "LLMCore_scaffold_failed"  # Return None script, source info
        patch_source_info = "LLMCore_scaffold_v1"

        print(
            f"Step 2: LLM scaffolding pass complete. Script len: {len(scaffold_patch_script)}, Summary: {edit_summary_list}"
        )

        use_diffusion = predicted_core != "LLMCore"

        if use_diffusion:
            diffusion_edit_summary_str = (
                "; ".join(edit_summary_list) if edit_summary_list else ""
            )
            completed_patch_script = self.diffusion_agent.expand_scaffold(
                scaffold_patch_script, diffusion_edit_summary_str, context_data
            )

            if completed_patch_script is None:
                print(
                    "DiffusionCore failed to expand/complete the scaffold script. Aborting."
                )
                return None, patch_source_info  # Keep last known source

            if completed_patch_script != scaffold_patch_script:
                patch_source_info = "DiffusionCore_expansion_v1"
            self.current_patch_candidate = completed_patch_script
            print(
                f"Step 3: Diffusion expansion pass complete. Script len: {len(self.current_patch_candidate)}. Source: {patch_source_info}"
            )
        else:
            # Skip diffusion step when LLMCore is predicted to be better
            self.current_patch_candidate = scaffold_patch_script
            patch_source_info = "LLMCore_scaffold_only"
            print(
                f"Step 3: Diffusion step skipped due to predictor preference. Using LLM scaffold (len: {len(self.current_patch_candidate)})."
            )

        # --- Iterative Refinement Loop ---
        # self.max_repair_attempts defined in __init__
        # self.current_patch_candidate holds the LibCST SCRIPT string.

        self.digester = digester  # Store digester instance for access in other methods if needed, or pass via context

        for i in range(self.max_repair_attempts):
            print(f"\n--- Repair Iteration {i + 1}/{self.max_repair_attempts} ---")

            modified_code_content_for_iteration: Optional[str] = None
            error_traceback: Optional[str] = None
            validation_payload: Any = None
            is_duplicate_detected = False  # Initialize

            target_file_str = context_data.get("phase_target_file")
            original_content: Optional[str] = None

            if not target_file_str:
                is_valid = False
                error_traceback = (
                    "PhaseConfigurationError: Missing target_file in phase context."
                )
                print(f"CollaborativeAgentGroup Error: {error_traceback}")
            elif not self.current_patch_candidate:  # Should be a LibCST script string
                is_valid = False
                error_traceback = (
                    "AgentError: No current patch candidate (script) to apply."
                )
                print(f"CollaborativeAgentGroup Error: {error_traceback}")
            else:
                # Attempt to apply the patch script
                original_content = self.digester.get_file_content(Path(target_file_str))
                if original_content is None:
                    # Check if it's a new file scenario (target might not exist yet)
                    # For new files, original_content should be effectively empty.
                    # This needs to be determined based on phase intention, e.g. "create_file" op.
                    # For now, if get_file_content returns None, and it's not explicitly a new file op, it's an issue.
                    # Assuming for now that if target_file is specified, it should exist unless it's a new file op.
                    # Let's assume for new file, original_content would be "" (handled by get_file_content or here)
                    # If it's not a new file op and content is None, that's an issue.
                    # For simplicity, if get_file_content returns None, we'll treat as empty for application.
                    print(
                        f"CollaborativeAgentGroup Info: Original content for '{target_file_str}' not found. Assuming empty for patch application (e.g. new file)."
                    )
                    original_content = ""

                try:
                    modified_code_content_for_iteration = apply_libcst_codemod_script(
                        original_content,
                        self.current_patch_candidate,  # This is the LibCST script string
                    )
                    print(
                        f"CollaborativeAgentGroup: Successfully applied script for iteration {i + 1}."
                    )
                except PatchApplicationError as pae:
                    is_valid = False
                    error_traceback = (
                        f"PatchApplicationError: Failed to apply LibCST script: {pae}"
                    )
                    modified_code_content_for_iteration = (
                        None  # Ensure it's None on failure
                    )
                    print(f"CollaborativeAgentGroup Error: {error_traceback}")
                except (
                    Exception
                ) as e_apply:  # Catch other unexpected errors during application
                    is_valid = False
                    error_traceback = f"UnexpectedErrorApplyingPatch: {type(e_apply).__name__} - {e_apply}"
                    modified_code_content_for_iteration = None
                    print(f"CollaborativeAgentGroup Error: {error_traceback}")

            # --- Step 5 (Part A): Duplicate Guard (if script application was successful) ---
            if (
                is_valid
                and modified_code_content_for_iteration is not None
                and target_file_str
            ):
<<<<<<< HEAD
                is_duplicate_detected, duplicate_fqn = self._perform_duplicate_guard(
=======
                is_duplicate_detected = self._perform_duplicate_guard(
>>>>>>> 6d2dfe29
                    modified_code_content_for_iteration,
                    Path(target_file_str),
                    context_data,
                )
<<<<<<< HEAD
                if duplicate_fqn:
                    context_data["duplicate_fqn"] = duplicate_fqn
=======
>>>>>>> 6d2dfe29
                if is_duplicate_detected:
                    is_valid = False
                    error_traceback = "DUPLICATE_DETECTED: REUSE_EXISTING_HELPER"
                    print(f"CollaborativeAgentGroup: {error_traceback}")

            # --- Step 5 (Part B): Validate Patch (if script applied and no duplicate) ---
            # This now expects validator_handle to take modified_code_content_str.
            # The actual change to Validator.validate_patch's signature is the next step.
            if (
                is_valid
                and modified_code_content_for_iteration is not None
                and target_file_str
            ):
                # Assuming validator_handle's signature will be:
                # (modified_code_content: str, target_file: Path, digester: 'RepositoryDigester', project_root: Path)
                # -> (bool, Optional[str], Optional[str]) where payload is now the error string.
                # For now, the payload from validator_handle is still Any.
                is_valid, validation_payload, error_traceback_validator = (
                    validator_handle(
                        modified_code_content_for_iteration,  # Pass applied code content
                        Path(target_file_str),  # Pass Path object
                        digester,
                        digester.repo_path,  # Pass project_root
                        context_data.get("pdg_slice"),  # Pass PDG slice
                    )
                )
                if (
                    not is_valid and error_traceback_validator
                ):  # If validator provides an error, use it.
                    error_traceback = error_traceback_validator
                print(
                    f"Loop Step A (Validation on content): is_valid={is_valid}, payload={validation_payload}, error='{bool(error_traceback)}'"
                )
            elif (
                is_valid and modified_code_content_for_iteration is None
            ):  # Should have been caught by patch application checks
                is_valid = False
                error_traceback = "InternalError: modified_code_content is None despite is_valid being True before validation call."
                print(f"CollaborativeAgentGroup Error: {error_traceback}")

            # --- Score Patch Style ---
            # Style scoring should ideally run on the modified_code_content_for_iteration.
            # However, score_style_handle expects the "patch" which has been the script.
            # For now, we continue passing the script to style scorer. This could be refined.
            style_score_content_to_score = (
                self.current_patch_candidate
            )  # Default to script
            if is_duplicate_detected:  # If duplicate, style score is low.
                style_score = 0.0
            else:
                style_score = score_style_handle(
                    style_score_content_to_score, self.style_profile
                )

            print(
                f"Loop Step B (Style Score on script): Style score: {style_score:.2f}"
            )
            # Record history using the SCRIPT that was attempted.
            self.patch_history.append(
                (self.current_patch_candidate, is_valid, style_score, error_traceback)
            )

            # --- Decision logic based on validation ---
            if is_valid:
                print(
                    f"Script validated successfully in iteration {i + 1}. Proceeding to polish the SCRIPT."
                )
                # --- Phase 5: Step 4 (LLM Polishing Pass - was Step 5 in old numbering) ---
                polished_script = self.llm_agent.polish_patch(
                    self.current_patch_candidate, context_data
                )
                print(
                    f"Loop Step C (Polish): LLMCore polished the script. New length: {len(polished_script) if polished_script else 'N/A'}."
                )
                self.current_patch_candidate = (
                    polished_script  # Update current candidate to the polished script
                )

                # Re-validate and re-score after polish
                # Ensure current_patch_candidate is not None before validating
                if self.current_patch_candidate is None:
                    print(
                        "Polishing returned None. Cannot proceed with validation. Aborting iteration."
                    )
                    error_traceback = "Polishing step resulted in a None script."
                    is_valid = False  # Mark as not valid to trigger repair or end loop
                    # Skip directly to repair logic or end of loop processing
                else:
                    # Validator_handle now expects: (modified_code_content: str, target_file: Path, digester: 'RepositoryDigester', project_root: Path)
                    # We need to apply the polished script first.
                    # This re-application logic is similar to the start of the loop.

                    temp_error_applying_polished: Optional[str] = None
                    modified_content_after_polish: Optional[str] = None
                    if (
                        target_file_str
                    ):  # target_file_str defined at the start of the loop
                        try:
                            # original_content was fetched at the start of the loop iteration.
                            # If current_patch_candidate (polished script) is None, this block is skipped.
                            modified_content_after_polish = apply_libcst_codemod_script(
                                (
                                    original_content
                                    if original_content is not None
                                    else ""
                                ),
                                self.current_patch_candidate,
                            )
                        except PatchApplicationError as pae_polish:
                            temp_error_applying_polished = (
                                f"PatchApplicationError after polish: {pae_polish}"
                            )
                        except Exception as e_polish_apply:
                            temp_error_applying_polished = f"Unexpected error applying polished script: {e_polish_apply}"
                    else:  # Should not happen if initial checks for target_file_str are done
                        temp_error_applying_polished = (
                            "Target file string was missing for post-polish validation."
                        )

                    if temp_error_applying_polished:
                        final_is_valid = False
                        final_error_traceback = temp_error_applying_polished
                        final_style_score = 0.0  # Or previous score
                        print(f"CollaborativeAgentGroup Error: {final_error_traceback}")
                    elif modified_content_after_polish is not None and target_file_str:
                        final_is_valid, final_error_traceback = validator_handle(  # type: ignore
                            modified_content_after_polish,
                            Path(target_file_str),
                            digester,
                            digester.repo_path,
                            context_data.get("pdg_slice"),  # Pass PDG slice
                        )
                        final_style_score = score_style_handle(
                            self.current_patch_candidate, self.style_profile
                        )  # Score the script
                    else:  # Should not be reached if logic is correct
                        final_is_valid = False
                        final_error_traceback = "Internal error: Could not re-apply polished script for final validation."
                        final_style_score = 0.0
                        print(f"CollaborativeAgentGroup Error: {final_error_traceback}")

                    print(
                        f"Loop Step C.1 (Post-Polish Validation): Valid: {final_is_valid}, Style: {final_style_score:.2f}"
                    )
                    self.patch_history.append(
                        (
                            self.current_patch_candidate,
                            final_is_valid,
                            final_style_score,
                            final_error_traceback,
                        )
                    )
                    is_valid = final_is_valid
                    error_traceback = (
                        final_error_traceback
                        if final_error_traceback
                        else error_traceback
                    )

                    if final_is_valid:
                        print(
                            f"Polished script is valid. Final style score: {final_style_score:.2f}. This script is the result of this phase."
                        )
                        patch_source_info = f"LLMCore_polish_iteration_{i + 1}"  # Or more specific based on pre-repair/post-repair
                        return self.current_patch_candidate, patch_source_info
                    else:
                        print("Polished script failed validation.")
                        # Fall through to repair logic for the polished_but_failed_script

            # If not valid after initial check, or if polish made it invalid / returned None:
            if not is_valid:  # Combined check
                print(
                    f"Script requires repair (or loop exit) after iteration {i + 1} (is_valid={is_valid}). Error: {error_traceback}"
                )
                if error_traceback:
                    # --- Phase 5: Step 5 (LLM Proposes Repair - was Step 6a) ---
                    print(
                        "Loop Step D (Attempt Repair): Attempting repair with LLMCore."
                    )

                    # Ensure context_data for repair includes the script that just failed
                    context_data_for_repair = context_data.copy()
                    context_data_for_repair["current_patch_candidate_DEBUG"] = (
                        self.current_patch_candidate
                    )  # Add the failing script for LLM to see

                    target_file_str = context_data.get("phase_target_file")

                    # --- Attempt Heuristic Fixes (New Step before LLM repair) ---
                    heuristically_fixed_script: Optional[str] = None
                    if (
                        target_file_str and error_traceback
                    ):  # Ensure necessary info is available
                        print(
                            "Loop Step D.1 (Heuristic Fix Attempt): Attempting heuristic fixes via Validator."
                        )
                        heuristically_fixed_script = self.validator.attempt_heuristic_fixes(
                            error_traceback,
                            self.current_patch_candidate,  # The script that just failed (after polish)
                            target_file_str,
                        )

                    if heuristically_fixed_script:
                        print(
                            "CollaborativeAgentGroup: Validator proposed a heuristic fix. Updating current_patch_candidate and restarting iteration for re-validation."
                        )
                        # Add a history entry for the heuristic attempt itself.
                        # The outcome of this attempt will be recorded in the next iteration's main validation.
                        # Use previous style score as a placeholder, or a specific marker.
                        previous_style_score = (
                            self.patch_history[-1][2] if self.patch_history else 0.0
                        )
                        self.patch_history.append(
                            (
                                heuristically_fixed_script,  # The script *after* heuristic fix
                                "pending_revalidation",  # Validation status
                                previous_style_score,  # Placeholder score
                                "Heuristic fix applied, pending re-validation",  # Traceback
                            )
                        )
                        self.current_patch_candidate = heuristically_fixed_script
                        continue  # Restart the loop to re-evaluate the heuristically fixed script from the top

                    # If no heuristic fix was applied or successful, proceed to LLM-based repair
                    # This 'if' condition is implicitly met if 'continue' was not hit.
                    # The 'is_valid' and 'error_traceback' are from the original failure (or failed polish)
                    # that triggered this repair block.
                    print(
                        "Loop Step D.2 (LLM Repair Attempt): No heuristic fix applied or taken. Attempting LLM repair."
                    )
                    llm_proposed_fix_script = self.llm_agent.propose_repair_diff(
                        error_traceback, context_data_for_repair
                    )

                    if llm_proposed_fix_script:
                        print(
                            f"LLMCore proposed a fix script (len: {len(llm_proposed_fix_script)})."
                        )
                        print(
                            "Loop Step E (Diffusion Re-Denoise/Merge): Processing LLM's proposed fix script."
                        )
                        merged_fixed_script = self.diffusion_agent.re_denoise_spans(
                            failed_patch_script=self.current_patch_candidate,
                            proposed_fix_script=llm_proposed_fix_script,
                            context_data=context_data_for_repair,
                        )

                        if merged_fixed_script:
                            print(
                                f"DiffusionCore processed the fix. Resulting script len: {len(merged_fixed_script)}."
                            )
                            self.current_patch_candidate = merged_fixed_script
                        else:
                            print(
                                "DiffusionCore did not return a script after processing LLM's fix. Breaking repair loop."
                            )
                            break
                    else:
                        print(
                            "LLMCore could not propose a repair. Breaking repair loop."
                        )
                        break
                else:
                    if (
                        not is_valid
                    ):  # e.g. heuristic fix removed error but still not valid
                        print(
                            "Loop Step D.3 (Skipping LLM Repair): No error traceback, but script still not valid. Cannot proceed with LLM repair. Breaking loop."
                        )
                        break

            else:  # No error_traceback from validation (e.g. style score too low but otherwise valid, or duplicate without specific repair path)
                print(
                    "Loop Step D/E (No Repair Path): Validation failed without an actionable traceback, or duplicate guard triggered generic error. No further repair attempts in this iteration."
                )
                # If style is the only issue, and we don't have a specific re-denoise for style, we might break.
                # Or, if a previous version was good enough, that might be selected later.
                break  # Break if no clear path to repair/improve

            if (
                i == self.max_repair_attempts - 1 and not is_valid
            ):  # Check is_valid for the last attempt
                print(
                    f"Max repair attempts ({self.max_repair_attempts}) reached. Could not produce a valid and satisfactory script."
                )
                # Log the last error that prevented success
                last_error_for_failure = (
                    error_traceback
                    if error_traceback
                    else "Unknown error after max repair attempts."
                )

                # Fallback: Check if any script in history was valid and had a decent score
                # This logic is already present for returning best from history if loop finishes
                # But here we explicitly raise PhaseFailure

                # Find best from history before failing
                best_historical_script = None
                best_historical_score = -1.0
                was_valid_in_history = False
                for p_hist, v_hist, s_hist, _tb_hist in self.patch_history:
                    # Prioritize valid scripts, then highest score.
                    if v_hist and s_hist > best_historical_score:
                        best_historical_script = p_hist
                        best_historical_score = s_hist
                        was_valid_in_history = True
                    elif (
                        not was_valid_in_history and s_hist > best_historical_score
                    ):  # If no valid ones yet, take best score overall
                        best_historical_script = p_hist
                        best_historical_score = s_hist

                if (
                    best_historical_script
                ):  # This check is actually done after the loop by existing logic
                    print(
                        f"Best historical script was (Valid: {was_valid_in_history}, Score: {best_historical_score:.2f}), but phase still failed on last attempt."
                    )

<<<<<<< HEAD
                self.abort_and_rollback()
=======
>>>>>>> 6d2dfe29
                raise PhaseFailure(
                    f"Failed to validate/repair patch after {self.max_repair_attempts} attempts. Last error: {last_error_for_failure}"
                )

        # After loop, if we exited due to success (is_valid became True and returned), this part is skipped.
        # If loop finishes due to max_iterations and no valid patch was found and returned within the loop:
        print(
            "Exited refinement loop. Selecting best script from history or returning None."
        )
        best_historical_script = None
        best_historical_score = -1.0
        was_valid_in_history = False
        for p_hist, v_hist, s_hist, _tb_hist in self.patch_history:
            if v_hist and s_hist > best_historical_score:
                best_historical_script = p_hist
                best_historical_score = s_hist
                was_valid_in_history = True
            elif not was_valid_in_history and s_hist > best_historical_score:
                best_historical_script = p_hist
                best_historical_score = s_hist

        if best_historical_script:
            print(
                f"Returning best script from history (Valid: {was_valid_in_history}, Score: {best_historical_score:.2f})."
            )
            return best_historical_script

        # If no script in history was ever good (e.g. all failed initial validation, no repairs worked)
        # and loop finished without returning a valid one.
        # This case should ideally be covered by the PhaseFailure exception if max_repair_attempts is the sole reason for exiting without success.
        # However, if the loop breaks for other reasons (e.g., no repair path found before max_attempts), this is the final fallback.
        if not self.patch_history or not any(
            h[1] for h in self.patch_history
        ):  # if no history or no valid patch in history
            # Ensure error_traceback is defined; it might not be if the loop was never fully entered or broke very early.
            final_error_msg = (
                error_traceback
                if "error_traceback" in locals() and error_traceback
                else "No successful patch and no specific error traceback recorded."
            )
<<<<<<< HEAD
            self.abort_and_rollback()
=======
>>>>>>> 6d2dfe29
            raise PhaseFailure(
                f"No valid patch could be generated after loop. Last error: {final_error_msg}"
            )

        return None  # Should be unreachable if PhaseFailure is raised or a script is returned.

    def generate_patch_preview(self) -> str:
        """
        Generates a preview of the current patch candidate, including a diff
        against the original file content.
        """
        if not self._current_run_context_data or not self.current_patch_candidate:
            return "Preview not available: No active run context or patch candidate."

        target_file_str = self._current_run_context_data.get("phase_target_file")
        digester = self._current_run_context_data.get("repository_digester")

        if not target_file_str:
            return "Preview not available: Target file not specified in run context."
        if not digester:
            return "Preview not available: RepositoryDigester not available in run context."

        # Ensure target_file_str is treated as relative to the project root for digester.
        # This depends on how target_file_str is stored (abs vs rel).
        # Assuming target_file_str is relative to project_root for digester.get_file_content.
        # If target_file_str could be absolute, digester.get_file_content should handle it,
        # or we need to make it relative here.
        # For diff display, the name part is usually sufficient.
        target_file_display_name = Path(target_file_str).name

        original_content = digester.get_file_content(Path(target_file_str))
        original_content_for_diff = (
            original_content if original_content is not None else ""
        )

        diff_text: str
        modified_content: Optional[str] = None

        if not isinstance(self.current_patch_candidate, str):
            diff_text = f"Error: Patch candidate is not a string (type: {type(self.current_patch_candidate)}). Cannot generate diff."
        else:
            try:
                modified_content = apply_libcst_codemod_script(
                    original_content_for_diff, self.current_patch_candidate
                )

                diff_lines = list(
                    difflib.unified_diff(
                        original_content_for_diff.splitlines(keepends=True),
                        modified_content.splitlines(keepends=True),
                        fromfile=f"a/{target_file_display_name}",
                        tofile=f"b/{target_file_display_name}",
                    )
                )
                if diff_lines:
                    diff_text = "".join(diff_lines)
                else:
                    diff_text = "No textual changes produced by the patch script."

            except PatchApplicationError as pae:
                diff_text = f"Error applying patch script for diff generation: {pae}"
            except (
                Exception
            ) as e:  # Catch any other unexpected errors during diff generation
                diff_text = f"Unexpected error during diff generation: {e}"

        script_snippet = (
            self.current_patch_candidate[:1000]
            if isinstance(self.current_patch_candidate, str)
            else str(self.current_patch_candidate)[:1000]
        )
        script_ellipsis = (
            "..."
            if isinstance(self.current_patch_candidate, str)
            and len(self.current_patch_candidate) > 1000
            else ""
        )

        preview_parts = [
            "Patch Preview:",
            "---------------------",
            f"Target File: {target_file_str}",
            "\nApplied LibCST Script (first 1000 chars):",
            f"{script_snippet}{script_ellipsis}",
            "\nGenerated Diff:",
            "---------------------",
            diff_text,
        ]
        return "\n".join(preview_parts)

    def abort_and_rollback(self) -> None:
        """Abort the current phase and revert working tree changes."""

        repo_root = Path(
            self.app_config.get("general", {}).get("project_root", ".")
        ).resolve()

        patch_status_info = "No active patch candidate."
<<<<<<< HEAD
        if isinstance(self.current_patch_candidate, str):
            patch_status_info = f"Current patch candidate (script) length: {len(self.current_patch_candidate)}."
        elif self.current_patch_candidate is not None:
=======
        if self.current_patch_candidate and isinstance(
            self.current_patch_candidate, str
        ):
            patch_status_info = f"Current patch candidate (script) length: {len(self.current_patch_candidate)}."
        elif self.current_patch_candidate:
>>>>>>> 6d2dfe29
            patch_status_info = (
                f"Current patch candidate type: {type(self.current_patch_candidate)}."
            )

        print(
            f"CollaborativeAgentGroup: Abort and Rollback called. {patch_status_info}"
        )
<<<<<<< HEAD
=======
        print(
            "  (Mock: No file operations to roll back at this stage as scripts are not yet applied.)"
        )
>>>>>>> 6d2dfe29

        # Reset internal state before touching the filesystem
        self.current_patch_candidate = None
<<<<<<< HEAD
        self.patch_history.clear()
        self._current_run_context_data = None

        # Revert any uncommitted changes in the repository
        try:
            subprocess.run(["git", "reset", "--hard"], cwd=repo_root, check=False)
            subprocess.run(["git", "clean", "-fd"], cwd=repo_root, check=False)
            print(f"  Rolled back working tree at {repo_root}.")
        except Exception as e:
            print(
                f"CollaborativeAgentGroup Warning: Failed to reset git repo at {repo_root}: {e}"
            )

        print("  Internal state cleared and repository reset.")
=======
        self.patch_history = []
        self._current_run_context_data = None  # Clear the context of the aborted run
>>>>>>> 6d2dfe29



# Example Usage (Conceptual - requires mock objects for Phase, Digester etc.)
if __name__ == "__main__":
    from src.utils.config_loader import load_app_config  # For __main__
    from src.validator.validator import Validator  # For __main__

    print("\n--- CollaborativeAgentGroup Example Usage (Conceptual) ---")

    app_cfg_main = load_app_config()
    app_cfg_main["general"]["verbose"] = True
    if not app_cfg_main["general"].get("project_root"):
        app_cfg_main["general"]["project_root"] = str(Path.cwd())

    # Mock Phase (replace with actual Phase import and instantiation if available)
    class MockPhase:
        def __init__(
            self, op_name, target, params=None, description="Mock phase description"
        ):
            self.operation_name = op_name
            self.target_file = target
            self.parameters = params if params else {}
            self.description = description

    # Mock Digester (replace with actual Digester import and instantiation)
    class MockDigester:
        def __init__(self, app_config_param):  # Mock accepts app_config
            self.app_config = app_config_param
            self.repo_path = Path(
                app_config_param.get("general", {}).get("project_root", ".")
            )
            self.verbose = app_config_param.get("general", {}).get("verbose", False)
            if self.verbose:
                print(
                    f"MockDigester initialized for CollaborativeAgentGroup main, repo_path: {self.repo_path}"
                )

        def get_project_overview(self):
            return {"files": 2, "language": "python", "mock_overview": True}

        def get_file_content(self, path: Path):
            return f"# Content of {path}\npass" if path else None

        def get_code_snippets_for_phase(self, phase_ctx_param: Any) -> Dict[str, str]:
            return {"mock_snippet.py": "def mock_func(): pass"}

        def get_pdg_slice_for_phase(self, phase_ctx_param: Any) -> Dict[str, Any]:
            return {"nodes": [], "edges": [], "info": "Mock PDG"}

        def _get_module_qname_from_path(
            self, file_path: Path, project_root: Path
        ) -> str:
            return file_path.stem  # Simplified for mock

    # Mock validator and scorer (Validator itself will be refactored later)
    mock_validator_instance = Validator(app_config=app_cfg_main)  # Pass app_config

    def mock_validator_handle(
        modified_code: str,
        target_file: Path,
        digester_param: Any,
        project_root_param: Path,
    ) -> Tuple[bool, Optional[str], Optional[str]]:
        if "ERROR" in modified_code:
            return (
                False,
                "Contains ERROR string",
                "Traceback: Something went wrong due to ERROR",
            )
        if target_file.name == "invalid.py":
            return False, "Invalid path", "Traceback: InvalidPathError"
        return True, "Validated by mock", None

    def mock_score_style(
        patch_script: Any, style_profile_param: Dict[str, Any]
    ) -> float:
        if isinstance(patch_script, str) and "bad_style" in patch_script:
            return 0.2
        return 0.85

    # Setup
    mock_style_profile = {"line_length": 88, "indent_style": "space"}
    mock_naming_db_path = (
        Path(app_cfg_main["general"]["project_root"]) / "mock_naming_db.json"
    )  # Relative to project root

    # Create dummy naming db file
    mock_naming_db_path.parent.mkdir(parents=True, exist_ok=True)
    with open(mock_naming_db_path, "w") as f:
        json.dump({"function_prefix": "get_"}, f)

    mock_digester_for_cag = MockDigester(app_config_param=app_cfg_main)

    agent_group = CollaborativeAgentGroup(
        app_config=app_cfg_main,
        digester=mock_digester_for_cag,  # type: ignore
        style_profile=mock_style_profile,
        naming_conventions_db_path=mock_naming_db_path,
        validator_instance=mock_validator_instance,
    )

    mock_phase_ctx = MockPhase(
        op_name="add_function",
        target="src/example.py",
        params={"function_name": "my_func"},
    )

    print("\nStarting agent_group.run...")
    try:
        final_patch_script_result, final_patch_source_info = agent_group.run(
            phase_ctx=mock_phase_ctx,
            digester=mock_digester_for_cag,  # type: ignore
            validator_handle=mock_validator_handle,  # type: ignore
            score_style_handle=mock_score_style,
        )
        print(
            f"\nAgent group run completed. Final patch script: '{str(final_patch_script_result)[:100]}...', Source: {final_patch_source_info}"
        )
        if final_patch_script_result:
            print(f"Patch preview: {agent_group.generate_patch_preview()}")

    except PhaseFailure as pf:
        print(f"CollaborativeAgentGroup Main: PhaseFailure encountered: {pf}")
    except Exception as e:
        print(f"CollaborativeAgentGroup Main: Unexpected error: {e}")
        import traceback

        traceback.print_exc()

    # Example of a patch that might fail validation then get repaired (conceptually)
    print("\n--- Example with failing patch ---")
    # LLMCore's generate_scaffold_patch would need to be influenced to produce this,
    # or we'd need to mock the internal agents more deeply.
    # For this example, assume the flow leads to a patch that fails.
    # We can simulate this by how mock_validator works with "ERROR" in value.

    # To test repair, we'd need to modify LLMCore/DiffusionCore mocks or have them produce failing patches.
    # The current placeholder LLMCore.generate_scaffold_patch produces a valid-looking patch.
    # Let's imagine a scenario where a patch initially contains "ERROR"
    # This would require deeper mocking of the internal agent calls or specific test setup.
    # For now, the existing run shows the loop. A more specific test for repair:

    # agent_group.llm_agent.generate_scaffold_patch = lambda pc, cd: ({"op": "add", "path": "/src/example.py", "value": "def new_function():\n    ERROR\n    pass"}, "Scaffold with error")
    # print("\nRestarting agent_group.run with a patch designed to fail then repair...")
    # final_patch_fail_repair = agent_group.run( mock_phase_ctx, mock_digester_instance, mock_validator, mock_score_style)
    # print(f"\nAgent group run (fail-repair scenario) completed. Final patch: {final_patch_fail_repair}")

    agent_group.abort_and_rollback()

    # Cleanup dummy file
    if mock_naming_db_path.exists():
        mock_naming_db_path.unlink()

    print("\n--- CollaborativeAgentGroup Example Done ---")<|MERGE_RESOLUTION|>--- conflicted
+++ resolved
@@ -9,10 +9,7 @@
 from pathlib import Path
 import difflib  # Added for diff generation
 import json
-<<<<<<< HEAD
 import subprocess
-=======
->>>>>>> 6d2dfe29
 
 # Local imports
 from .exceptions import PhaseFailure  # New import
@@ -106,11 +103,7 @@
         modified_code_str: Optional[str],
         target_file_path: Path,
         context_data: Dict[str, Any],
-<<<<<<< HEAD
     ) -> tuple[bool, Optional[str]]:
-=======
-    ) -> bool:
->>>>>>> 6d2dfe29
         """
         Checks if the modified code string contains any function/method signatures
         that already exist in the project's signature trie.
@@ -191,7 +184,6 @@
                 # We need to check if the list is non-empty.
                 # The mock in SignatureTrie was returning bool, this needs to be aligned.
                 # Assuming search now returns List[str] as per its typical design.
-<<<<<<< HEAD
                 duplicate_matches = digester.signature_trie.search(signature_str)
                 if duplicate_matches:
                     print(
@@ -199,15 +191,6 @@
                     )
                     context_data["duplicate_fqn"] = duplicate_matches[0]
                     return True, duplicate_matches[0]
-=======
-                if digester.signature_trie.search(
-                    signature_str
-                ):  # If list is not empty, a duplicate exists
-                    print(
-                        f"DuplicateGuard: Duplicate top-level function signature found for '{module_qname}.{item_node.name}': {signature_str}"
-                    )
-                    return True
->>>>>>> 6d2dfe29
             elif isinstance(item_node, ast.ClassDef):
                 class_name_simple = item_node.name
                 # class_fqn_prefix = f"{module_qname}.{class_name_simple}" # Full FQN not needed for prefix arg
@@ -219,7 +202,6 @@
                             simple_type_resolver,
                             class_fqn_prefix_for_method_name=class_name_simple,
                         )
-<<<<<<< HEAD
                         duplicate_method_matches = digester.signature_trie.search(
                             signature_str
                         )
@@ -229,22 +211,10 @@
                             )
                             context_data["duplicate_fqn"] = duplicate_method_matches[0]
                             return True, duplicate_method_matches[0]
-=======
-                        if digester.signature_trie.search(signature_str):
-                            print(
-                                f"DuplicateGuard: Duplicate method signature found for '{module_qname}.{class_name_simple}.{method_node.name}': {signature_str}"
-                            )
-                            return True
->>>>>>> 6d2dfe29
-
         print(
             f"DuplicateGuard: No duplicate signatures found in {target_file_path.name}."
         )
-<<<<<<< HEAD
         return False, None
-=======
-        return False
->>>>>>> 6d2dfe29
 
     def run(
         self,
@@ -266,10 +236,6 @@
             print(
                 f"CollaborativeAgentGroup.run: Received predicted_core: {predicted_core if predicted_core else 'Not provided'}"
             )
-<<<<<<< HEAD
-=======
-        # TODO (future step): Use predicted_core to influence agent logic (e.g., which core to try first).
->>>>>>> 6d2dfe29
 
         # self.current_patch_candidate will hold the LibCST SCRIPT string.
         # It's initialized to None in __init__.
@@ -458,20 +424,13 @@
                 and modified_code_content_for_iteration is not None
                 and target_file_str
             ):
-<<<<<<< HEAD
                 is_duplicate_detected, duplicate_fqn = self._perform_duplicate_guard(
-=======
-                is_duplicate_detected = self._perform_duplicate_guard(
->>>>>>> 6d2dfe29
                     modified_code_content_for_iteration,
                     Path(target_file_str),
                     context_data,
                 )
-<<<<<<< HEAD
                 if duplicate_fqn:
                     context_data["duplicate_fqn"] = duplicate_fqn
-=======
->>>>>>> 6d2dfe29
                 if is_duplicate_detected:
                     is_valid = False
                     error_traceback = "DUPLICATE_DETECTED: REUSE_EXISTING_HELPER"
@@ -791,10 +750,7 @@
                         f"Best historical script was (Valid: {was_valid_in_history}, Score: {best_historical_score:.2f}), but phase still failed on last attempt."
                     )
 
-<<<<<<< HEAD
                 self.abort_and_rollback()
-=======
->>>>>>> 6d2dfe29
                 raise PhaseFailure(
                     f"Failed to validate/repair patch after {self.max_repair_attempts} attempts. Last error: {last_error_for_failure}"
                 )
@@ -835,10 +791,7 @@
                 if "error_traceback" in locals() and error_traceback
                 else "No successful patch and no specific error traceback recorded."
             )
-<<<<<<< HEAD
             self.abort_and_rollback()
-=======
->>>>>>> 6d2dfe29
             raise PhaseFailure(
                 f"No valid patch could be generated after loop. Last error: {final_error_msg}"
             )
@@ -937,17 +890,9 @@
         ).resolve()
 
         patch_status_info = "No active patch candidate."
-<<<<<<< HEAD
         if isinstance(self.current_patch_candidate, str):
             patch_status_info = f"Current patch candidate (script) length: {len(self.current_patch_candidate)}."
         elif self.current_patch_candidate is not None:
-=======
-        if self.current_patch_candidate and isinstance(
-            self.current_patch_candidate, str
-        ):
-            patch_status_info = f"Current patch candidate (script) length: {len(self.current_patch_candidate)}."
-        elif self.current_patch_candidate:
->>>>>>> 6d2dfe29
             patch_status_info = (
                 f"Current patch candidate type: {type(self.current_patch_candidate)}."
             )
@@ -955,16 +900,9 @@
         print(
             f"CollaborativeAgentGroup: Abort and Rollback called. {patch_status_info}"
         )
-<<<<<<< HEAD
-=======
-        print(
-            "  (Mock: No file operations to roll back at this stage as scripts are not yet applied.)"
-        )
->>>>>>> 6d2dfe29
 
         # Reset internal state before touching the filesystem
         self.current_patch_candidate = None
-<<<<<<< HEAD
         self.patch_history.clear()
         self._current_run_context_data = None
 
@@ -979,11 +917,6 @@
             )
 
         print("  Internal state cleared and repository reset.")
-=======
-        self.patch_history = []
-        self._current_run_context_data = None  # Clear the context of the aborted run
->>>>>>> 6d2dfe29
-
 
 
 # Example Usage (Conceptual - requires mock objects for Phase, Digester etc.)
