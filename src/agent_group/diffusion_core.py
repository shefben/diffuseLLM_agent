--- conflicted
+++ resolved
@@ -217,10 +217,7 @@
                             max_tokens_for_infill=gguf_max_tokens,
                             temperature=gguf_temp,
                             stop=stop_sequences,
-<<<<<<< HEAD
-=======
                             use_vllm=self.use_vllm,
->>>>>>> 49ca8a41
                         )
                         llm_call_succeeded = infilled_code_snippet is not None
 
