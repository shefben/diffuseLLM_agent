from typing import Any, Dict, Optional
import re
import textwrap  # Added for intelligent indentation

# Attempt to import get_llm_code_infill and get_divot5_code_infill, handle if not available
try:
    from src.profiler.llm_interfacer import get_llm_code_infill, get_divot5_code_infill
    from src.utils.config_loader import DEFAULT_APP_CONFIG
except ImportError:
    get_llm_code_infill = None
    get_divot5_code_infill = None
    DEFAULT_APP_CONFIG = {  # Basic fallback for model paths if main import fails
        "models": {
            "agent_llm_gguf": "./models/placeholder_llm_agent.gguf",
            "divot5_infill_model_dir": "./models/placeholder_divot5_infill/",
        },
        "llm_params": {},
        "divot5_fim_params": {},  # Empty dicts for params
    }
    print(
        "DiffusionCore Warning: Failed to import LLM interfacer functions or DEFAULT_APP_CONFIG. LLM-based infilling will be disabled or use basic fallbacks."
    )


class DiffusionCore:
    def __init__(self, app_config: Dict[str, Any], style_profile: Dict[str, Any]):
        """
        Initializes the DiffusionCore.
        Args:
            app_config: The main application configuration dictionary.
            style_profile: Dictionary containing style profile information.
        """
        self.app_config = app_config
        self.style_profile = (
            style_profile  # Store style_profile if needed by other methods
        )
        self.verbose = self.app_config.get("general", {}).get("verbose", False)
        if self.verbose:
            print(f"DiffusionCore initialized. Verbose: {self.verbose}")
            print(f"  Style profile keys: {list(self.style_profile.keys())}")

    def expand_scaffold(
        self,
        scaffold_patch_script: Optional[str],
        edit_summary_str: Optional[str],
        context_data: Dict[str, Any],
    ) -> Optional[str]:
        """
        Expands placeholders in a scaffold LibCST patch script using LLM-based code infilling.
        Args:
            scaffold_patch_script: The LibCST script string with placeholders (e.g., __HOLE_0__).
            edit_summary_str: String representation of the edit summary from the LLM scaffolding pass.
            context_data: Comprehensive context data dictionary.
        Returns:
            The completed LibCST script string with placeholders filled, or the original/partially filled on error.
        """
        print(
            f"DiffusionCore.expand_scaffold called. Context keys: {list(context_data.keys())}. Edit summary: '{edit_summary_str}'"
        )

        if not scaffold_patch_script:
            if self.verbose:
                print(
                    "DiffusionCore Warning: Received None or empty scaffold_patch_script. Returning as is."
                )
            return scaffold_patch_script

        if self.verbose:
            print(
                f"  Initial scaffold script (first 200 chars): '{scaffold_patch_script[:200]}...'"
            )

        agent_infill_config = self.app_config.get("agent_infill", {})
        infill_type = agent_infill_config.get("type", "gguf").lower()
        llm_params = self.app_config.get("llm_params", {})
        divot5_params = self.app_config.get("divot5_fim_params", {})
        llm_interfacer_verbose = self.app_config.get("general", {}).get(
            "verbose_llm_calls", self.verbose
        )

        infill_model_path: Optional[str] = None
        can_infill = False
        llm_infill_available = False

        if infill_type == "gguf":
            infill_model_path = self.app_config.get("models", {}).get(
                "infill_llm_gguf",
                self.app_config.get("models", {}).get(
                    "agent_llm_gguf", DEFAULT_APP_CONFIG["models"]["agent_llm_gguf"]
                ),
            )
            can_infill = get_llm_code_infill is not None and bool(infill_model_path)
            llm_infill_available = can_infill
            if not can_infill and self.verbose:
                if get_llm_code_infill is None:
                    print(
                        "DiffusionCore Info: get_llm_code_infill (for GGUF) not available."
                    )
                if not infill_model_path:
                    print("DiffusionCore Info: GGUF infill model path not configured.")
        elif infill_type == "divot5":
            infill_model_path = self.app_config.get("models", {}).get(
                "divot5_infill_model_dir",
                DEFAULT_APP_CONFIG["models"]["divot5_infill_model_dir"],
            )
            can_infill = get_divot5_code_infill is not None and bool(infill_model_path)
            llm_infill_available = can_infill
            if not can_infill and self.verbose:
                if get_divot5_code_infill is None:
                    print("DiffusionCore Info: get_divot5_code_infill not available.")
                if not infill_model_path:
                    print(
                        "DiffusionCore Info: DivoT5 infill model path not configured."
                    )
        else:
            print(
                f"DiffusionCore Warning: Unknown infill type '{infill_type}' configured. Skipping real infill."
            )

        if not can_infill and self.verbose:
            print(
                "DiffusionCore Info: Real LLM infill will be skipped due to missing function or model path."
            )

        current_script_variant = scaffold_patch_script

        # Iterate reversed to handle potential length changes, though replacing unique markers is generally safe.
        # Using re.finditer to get match objects for start/end positions.
        hole_pattern = r"(__HOLE_(\d+)__)"
        matches = list(re.finditer(hole_pattern, current_script_variant))

        if not matches:
            print("DiffusionCore: No placeholders like __HOLE_n__ found in the script.")
            return current_script_variant

        for match in reversed(matches):
            hole_marker = match.group(1)  # e.g., "__HOLE_0__"
            hole_number_str = match.group(2)  # e.g., "0"

            code_before_hole = current_script_variant[: match.start()]
            code_after_hole = current_script_variant[match.end() :]

            # Attempt to find relevant part of edit_summary for this specific hole
            # This is a heuristic; more advanced context mapping might be needed.
            summary_context_for_hole = f"Context for {hole_marker}: The overall goal is described by the summary: '{edit_summary_str}'. This specific hole, {hole_marker}, needs to be filled with Python code that logically completes the surrounding script."

            # Construct the prompt based on infill_type. For now, assume a generic FIM-like prompt structure.
            # DivoT5 might use specific tokens like <PREFIX>, <SUFFIX>, <MIDDLE>.
            # GGUF FIM models might expect a specific format too (e.g., CodeLlama FIM).
            # This part needs careful alignment with the chosen models.
            # For now, a simple text prompt:
            mcp_p = context_data.get("mcp_prompt_diffusion")
            prompt = f"""You are an expert Python code completion assistant.
Your task is to fill in the placeholder `{hole_marker}` in the provided Python (LibCST) script.
The script is intended to perform a refactoring operation.
The overall edit summary for the script is: {edit_summary_str if edit_summary_str else "No summary provided."}
Context specific to this hole: {summary_context_for_hole}

Consider the code immediately before and after the placeholder to ensure logical consistency and correct syntax.
Provide *only* the Python code snippet that should replace `{hole_marker}`. Do not include the marker itself in your response.
Ensure the generated code is correctly indented relative to its position in the script if possible, though this might be adjusted later.

Code before placeholder:
```python
{code_before_hole[-500:]}
```

Placeholder: {hole_marker}

Code after placeholder:
```python
{code_after_hole[:500]}
```

Provide only the code snippet to replace `{hole_marker}`:"""

            infilled_code_snippet = None
            llm_call_succeeded = False

            if can_infill and infill_model_path:
                if infill_type == "gguf":
                    gguf_n_gpu_layers = llm_params.get(
                        "n_gpu_layers_default",
                        DEFAULT_APP_CONFIG["llm_params"]["n_gpu_layers_default"],
                    )
                    gguf_n_ctx = llm_params.get(
                        "n_ctx_default",
                        DEFAULT_APP_CONFIG["llm_params"]["n_ctx_default"],
                    )
                    gguf_max_tokens = llm_params.get(
                        "agent_infill_gguf_max_tokens",
                        DEFAULT_APP_CONFIG["llm_params"][
                            "agent_infill_gguf_max_tokens"
                        ],
                    )
                    gguf_temp = llm_params.get(
                        "agent_infill_gguf_temp",
                        DEFAULT_APP_CONFIG["llm_params"]["temperature_default"],
                    )
                    # stop_sequences might need to be configured in llm_params too
                    stop_sequences = llm_params.get(
                        "agent_infill_gguf_stop_sequences",
                        ["\n```", "\n# End of infill"],
                    )
<<<<<<< HEAD
=======

                    if mcp_p:
                        prompt = mcp_p + "\n" + prompt
>>>>>>> 9a2a7258

                    if get_llm_code_infill:
                        infilled_code_snippet = get_llm_code_infill(
                            model_path=infill_model_path,
                            prompt=prompt,  # This prompt might need adjustment for GGUF FIM models
                            verbose=llm_interfacer_verbose,
                            n_gpu_layers=gguf_n_gpu_layers,
                            n_ctx=gguf_n_ctx,
                            max_tokens_for_infill=gguf_max_tokens,
                            temperature=gguf_temp,
                            stop=stop_sequences,
                        )
                        llm_call_succeeded = infilled_code_snippet is not None

                elif infill_type == "divot5":
                    # DivoT5 prompt might need to be structured with <PREFIX>, <SUFFIX>, <MIDDLE>
                    # For now, using the same generic prompt; this will likely need refinement.
                    # Example DivoT5 prompt structure: f"<PREFIX>{code_before_hole[-500:]}<SUFFIX>{code_after_hole[:500]}<MIDDLE>"
                    divot5_prompt = f"<PREFIX>{code_before_hole[-500:]}<SUFFIX>{code_after_hole[:500]}<MIDDLE>"  # Example specific prompt

                    divot5_max_length = divot5_params.get(
                        "infill_max_length",
                        DEFAULT_APP_CONFIG["divot5_fim_params"]["infill_max_length"],
                    )
                    divot5_num_beams = divot5_params.get(
                        "infill_num_beams",
                        DEFAULT_APP_CONFIG["divot5_fim_params"]["infill_num_beams"],
                    )
                    divot5_temp = divot5_params.get(
                        "infill_temperature",
                        DEFAULT_APP_CONFIG["divot5_fim_params"]["infill_temperature"],
                    )

                    if get_divot5_code_infill:
                        infilled_code_snippet = get_divot5_code_infill(
                            model_dir_path=infill_model_path,  # DivoT5 usually loaded from a directory
                            prompt=divot5_prompt,  # Use the DivoT5 specific prompt
                            max_length=divot5_max_length,
                            num_beams=divot5_num_beams,
                            temperature=divot5_temp,
                            verbose=llm_interfacer_verbose,
                        )
                        llm_call_succeeded = infilled_code_snippet is not None

            if (
                llm_call_succeeded
                and isinstance(infilled_code_snippet, str)
                and infilled_code_snippet.strip()
            ):
                # Start of new indentation logic
                hole_start_col = match.start()
                # Find the start of the line containing the hole
                line_start_pos = (
                    current_script_variant.rfind("\n", 0, hole_start_col) + 1
                )
                hole_indent_level = hole_start_col - line_start_pos
                hole_indent_str = " " * hole_indent_level

                cleaned_snippet = (
                    infilled_code_snippet.strip()
                )  # Remove leading/trailing whitespace/newlines
                if not cleaned_snippet:
                    final_infilled_code = ""
                else:
                    dedented_snippet = textwrap.dedent(cleaned_snippet)
                    if not dedented_snippet.strip():
                        final_infilled_code = hole_indent_str
                    else:
                        indented_snippet_lines = [
                            hole_indent_str + line
                            for line in dedented_snippet.splitlines()
                        ]
                        final_infilled_code = "\n".join(indented_snippet_lines)

                current_script_variant = (
                    code_before_hole + final_infilled_code + code_after_hole
                )
                print(
                    f"DiffusionCore: Successfully filled {hole_marker} with LLM output (length {len(final_infilled_code)}), applied indentation."
                )
                # End of new indentation logic
            else:
                failure_reason = "LLM returned no content"
                if not llm_infill_available:
                    failure_reason = "LLM infill function not available"
                elif not infill_model_path:
                    failure_reason = "Infill model path not configured"
                elif not llm_call_succeeded:
                    failure_reason = "LLM call failed or returned None"

                replacement_comment = f"# FAILED_TO_FILL_HOLE_{hole_number_str} - Reason: {failure_reason}"
                current_script_variant = (
                    code_before_hole + replacement_comment + code_after_hole
                )
                print(
                    f"DiffusionCore: Failed to fill {hole_marker}. Replaced with comment: '{replacement_comment}'. Reason: {failure_reason}"
                )

        completed_patch_script = current_script_variant
        print(
            f"DiffusionCore: Finished expanding scaffold. Final script (first 200 chars): '{completed_patch_script[:200]}...'"
        )
        return completed_patch_script

    def re_denoise_spans(
        self,
        failed_patch_script: Optional[str],
        proposed_fix_script: Optional[str],
        context_data: Dict[str, Any],
    ) -> Optional[str]:
        """
        Currently, this method passes through the proposed_fix_script from LLMCore,
        with a specific check for full script replacement markers.
        Future enhancements could involve more sophisticated merging or diffusion-based refinement.

        Args:
            failed_patch_script: The LibCST script that was polished and then failed validation.
            proposed_fix_script: The new script suggested by LLMCore.propose_repair_diff.
            context_data: Comprehensive context data dictionary.
        Returns:
            The script to be used for the next repair attempt (currently, proposed_fix_script), or None.
        """
        if self.verbose:
            failed_script_preview = (
                f"(length: {len(failed_patch_script)}) {failed_patch_script[:100]}..."
                if failed_patch_script
                else "None"
            )
            proposed_script_preview = (
                f"(length: {len(proposed_fix_script)}) {proposed_fix_script[:100]}..."
                if proposed_fix_script
                else "None"
            )
            print(
                f"DiffusionCore.re_denoise_spans called. Context keys: {list(context_data.keys())}."
            )
            print(f"  Verbose: Failed patch script (preview): {failed_script_preview}")
            print(
                f"  Verbose: Proposed fix script (preview): {proposed_script_preview}"
            )
        else:
            print("DiffusionCore.re_denoise_spans called.")

        if proposed_fix_script and proposed_fix_script.startswith(
            "# Original script commented out due to DUPLICATE_DETECTED"
        ):
            if self.verbose:
                print(
                    "DiffusionCore: Detected full script replacement proposal (e.g., for duplicate handling). Passing through."
                )
            return proposed_fix_script

        # Basic span-based merging of proposed fix into the failed script.
        # Use difflib to rewrite only the changed regions while preserving
        # unchanged lines from the failed script.
        if proposed_fix_script is not None and failed_patch_script is not None:
            try:
                import difflib

                failed_lines = failed_patch_script.splitlines()
                proposed_lines = proposed_fix_script.splitlines()
                matcher = difflib.SequenceMatcher(None, failed_lines, proposed_lines)
                merged_lines = []
                for tag, i1, i2, j1, j2 in matcher.get_opcodes():
                    if tag == "equal":
                        merged_lines.extend(failed_lines[i1:i2])
                    elif tag == "replace":
                        merged_lines.extend(proposed_lines[j1:j2])
                    elif tag == "delete":
                        # skip lines from failed script
                        continue
                    elif tag == "insert":
                        merged_lines.extend(proposed_lines[j1:j2])

                merged_script = "\n".join(merged_lines)
                if self.verbose:
                    print(
                        "DiffusionCore: Span-based merge applied. Result length:",
                        len(merged_script),
                    )
                return merged_script
            except Exception as e_merge:
                print(
                    f"DiffusionCore Error: Span-based merge failed: {e_merge}. Falling back to proposed script."
                )
                # Fall through to returning proposed_fix_script below

        if proposed_fix_script is None:
            print(
                "DiffusionCore: No proposed fix script received from LLMCore (for targeted repair). Passing through None."
            )
            return None
        else:
            if not isinstance(proposed_fix_script, str):
                print(
                    f"DiffusionCore Warning: proposed_fix_script is not a string (type: {type(proposed_fix_script)}). Attempting to cast."
                )
                try:
                    proposed_fix_script = str(proposed_fix_script)
                except Exception as e_cast:
                    print(
                        f"DiffusionCore Error: Failed to cast proposed_fix_script to string: {e_cast}. Returning None."
                    )
                    return None

            print(
                f"DiffusionCore: Passing through LLM-proposed fix script (length: {len(proposed_fix_script)})"
            )
            return proposed_fix_script<|MERGE_RESOLUTION|>--- conflicted
+++ resolved
@@ -202,12 +202,9 @@
                         "agent_infill_gguf_stop_sequences",
                         ["\n```", "\n# End of infill"],
                     )
-<<<<<<< HEAD
-=======
 
                     if mcp_p:
                         prompt = mcp_p + "\n" + prompt
->>>>>>> 9a2a7258
 
                     if get_llm_code_infill:
                         infilled_code_snippet = get_llm_code_infill(
