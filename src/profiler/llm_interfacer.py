from typing import Dict, Literal, Union, Optional, List, Any
from dataclasses import dataclass

# ruff: noqa: E701, E702
import io
import tokenize
import re
import ast
from collections import Counter
import json
from pathlib import Path

# Guard LlamaCPP import
try:
    from llama_cpp import Llama, LlamaGrammar
except ImportError:
    Llama = None # type: ignore
    LlamaGrammar = None # type: ignore
    print("Warning: llama-cpp-python not found. GGUF model interaction will be disabled.")

# Guard Transformers/Torch import
try:
    import torch
    from transformers import T5ForConditionalGeneration, T5TokenizerFast
except ImportError:
    torch = None # type: ignore
    T5ForConditionalGeneration = None # type: ignore
    T5TokenizerFast = None # type: ignore
    print("Warning: PyTorch or Hugging Face Transformers not found. DivoT5 SafeTensor model interaction will be disabled.")


@dataclass
class SingleSampleFingerprint:
    indent: int
    quotes: Literal["single", "double"]
    linelen: int
    camel_pct: float
    snake_pct: float
    docstyle: Literal["google", "numpy", "epytext", "restructuredtext", "plain", "other"]
    has_type_hints: Optional[bool] = None
    spacing_around_operators: Optional[bool] = None

    def to_dict(self) -> Dict[str, Union[int, str, float, bool, None]]:
        return {
            "indent": self.indent,
            "quotes": self.quotes,
            "linelen": self.linelen,
            "camel_pct": round(self.camel_pct, 2),
            "snake_pct": round(self.snake_pct, 2),
            "docstyle": self.docstyle,
            "has_type_hints": self.has_type_hints,
            "spacing_around_operators": self.spacing_around_operators,
        }

TRIPLE_SINGLE_QUOTE = chr(39) * 3
TRIPLE_DOUBLE_QUOTE = chr(34) * 3

def _get_modal_indent(code_snippet: str) -> int:
    indents = []
    for line in code_snippet.splitlines():
        stripped_line = line.lstrip()
        if not stripped_line:
            continue
        leading_spaces = len(line) - len(stripped_line)
        if leading_spaces > 0:
            indents.append(leading_spaces)
    if not indents:
        return 4
    counts = Counter(indents)
    most_common = counts.most_common(1)
    return most_common[0][0] if most_common else 4

def _get_line_length_percentile(code_snippet: str, percentile: float = 0.95) -> int:
    line_lengths = [len(line) for line in code_snippet.splitlines()]
    if not line_lengths:
        return 88
    line_lengths.sort()
    index = int(len(line_lengths) * percentile) - 1
    index = max(0, min(index, len(line_lengths) - 1))
    return line_lengths[index]

def collect_deterministic_stats(code_snippet: str) -> str:
    stats: Dict[str, Any] = {}
    stats['indent_modal'] = _get_modal_indent(code_snippet)
    single_quotes_count = 0
    double_quotes_count = 0
    f_strings_count = 0
    identifiers = []
    try:
        code_bytes = code_snippet.encode('utf-8')
        token_stream = tokenize.tokenize(io.BytesIO(code_bytes).readline)
        for token_info in token_stream:
            if token_info.type == tokenize.STRING:
                token_string = token_info.string
                is_fstring = False
                prefix_len = 0
                lowered_token_string = token_string.lower()
                if lowered_token_string.startswith(("rf", "fr")):
                    is_fstring = True
                    prefix_len = 2
                elif lowered_token_string.startswith(("r", "f", "u", "b")):
                    if lowered_token_string.startswith("f"):
                        is_fstring = True
                    prefix_len = 1
                if is_fstring:
                    f_strings_count += 1
                actual_string_part = token_string[prefix_len:]
                if (
                    actual_string_part.startswith(TRIPLE_SINGLE_QUOTE)
                    and actual_string_part.endswith(TRIPLE_SINGLE_QUOTE)
                ):
                    single_quotes_count += 1
                elif (
                    actual_string_part.startswith(TRIPLE_DOUBLE_QUOTE)
                    and actual_string_part.endswith(TRIPLE_DOUBLE_QUOTE)
                ):
                    double_quotes_count += 1
                elif actual_string_part.startswith("'") and actual_string_part.endswith("'"):
                    single_quotes_count += 1
                elif actual_string_part.startswith('"') and actual_string_part.endswith('"'):
                    double_quotes_count += 1
            elif token_info.type == tokenize.NAME:
                identifiers.append(token_info.string)
    except tokenize.TokenError:
        pass
    stats['quotes_single'] = single_quotes_count
    stats['quotes_double'] = double_quotes_count
    stats['f_strings'] = f_strings_count
    stats['line_len_95p'] = _get_line_length_percentile(code_snippet)
    snake_case_count = 0
    camelCase_count = 0
    UPPER_SCREAMING_count = 0
    valid_idents_for_case_analysis = [ident for ident in identifiers if len(ident) > 1 or ident == '_']
    for ident in valid_idents_for_case_analysis:
        if re.fullmatch(r'[a-z0-9_]+', ident) and not any(c.isupper() for c in ident): snake_case_count += 1
        elif re.fullmatch(r'[a-z]+[A-Z][a-zA-Z0-9_]*', ident): camelCase_count += 1
        elif re.fullmatch(r'[A-Z0-9_]+', ident) and ident.isupper(): UPPER_SCREAMING_count += 1
    total_countable_idents = len(valid_idents_for_case_analysis)
    stats['snake_pct'] = round(snake_case_count / total_countable_idents, 2) if total_countable_idents > 0 else 0.0
    stats['camel_pct'] = round(camelCase_count / total_countable_idents, 2) if total_countable_idents > 0 else 0.0
    stats['screaming_pct'] = round(UPPER_SCREAMING_count / total_countable_idents, 2) if total_countable_idents > 0 else 0.0
    docstring_markers = []
    tree = None
    try:
        tree = ast.parse(code_snippet)
    except SyntaxError:
        pass
    if tree:
        for node in ast.walk(tree):
            docstring = ast.get_docstring(node, clean=False)
            if docstring:
                unique_markers_in_doc = set()
                if "Args:" in docstring or "Arguments:" in docstring: unique_markers_in_doc.add("Args:")
                if "Parameters:" in docstring: unique_markers_in_doc.add("Parameters:")
                if "Returns:" in docstring or "Return:" in docstring: unique_markers_in_doc.add("Returns:")
                if ":param" in docstring: unique_markers_in_doc.add(":param")
                docstring_markers.extend(list(unique_markers_in_doc))
        if docstring_markers: docstring_markers = sorted(list(set(docstring_markers)))
    stats['doc_tokens'] = ", ".join(docstring_markers) if docstring_markers else "none"
    stats_block_lines = ["STATS_START"] + [f"{k}: {v}" for k,v in stats.items()] + ["STATS_END"]
    return "\n".join(stats_block_lines)

def get_deepseek_draft_fingerprint(stats_block: str, model_path: str, n_gpu_layers: int = -1, verbose: bool = False) -> Dict[str, Any]:
    default_error_fingerprint: Dict[str, Any] = {"indent": None, "quotes": None, "linelen": None, "snake_pct": None, "camel_pct": None, "screaming_pct": None, "docstyle": None, "error": "Unknown error during fingerprint generation."}
    expected_fingerprint_keys = {"indent", "quotes", "linelen", "snake_pct", "camel_pct", "screaming_pct", "docstyle"}
    if Llama is None:
        error_msg = "llama-cpp-python not installed. Cannot get LLM style fingerprint."
        print(f"LLM_Interfacer Error: {error_msg}")
        return {**default_error_fingerprint, "error": error_msg}
    resolved_model_path_str = model_path; is_placeholder_path = False
    if not model_path or model_path == "path/to/your/deepseek-coder-gguf-model.gguf" or model_path.endswith("placeholder_deepseek.gguf"):
        resolved_model_path_str = "./models/placeholder_deepseek.gguf"; is_placeholder_path = True
        print(f"LLM_Interfacer Warning: Model path is a placeholder or not provided. Using standard placeholder: '{resolved_model_path_str}'.")
    resolved_model_path = Path(resolved_model_path_str)
    if not resolved_model_path.exists() or not resolved_model_path.is_file():
        error_msg = f"Model file does not exist at resolved path: {resolved_model_path}"
        if is_placeholder_path: error_msg += " (This is a placeholder path. Please provide a valid GGUF model path or place the model at './models/placeholder_deepseek.gguf' for it to be found by default.)"
        print(f"LLM_Interfacer Error: {error_msg}")
        return {**default_error_fingerprint, "error": error_msg}
    try:
        llm = Llama(model_path=str(resolved_model_path), n_gpu_layers=n_gpu_layers, n_ctx=2048, verbose=verbose)
    except Exception as e:
        error_msg = f"Error loading GGUF model from {resolved_model_path}: {e}"; print(f"LLM_Interfacer Error: {error_msg}")
        return {**default_error_fingerprint, "error": error_msg}
    system_prompt = ("You are a style analysis assistant. Based on the provided code statistics, generate a JSON object representing the style fingerprint. The JSON object must only contain the following keys, with appropriate values derived from the statistics: 'indent' (int), 'quotes' (string, e.g., 'single', 'double', 'mixed?'), 'linelen' (int), 'snake_pct' (float, 0.0-1.0), 'camel_pct' (float, 0.0-1.0), 'screaming_pct' (float, 0.0-1.0), 'docstyle' (string, e.g., 'google', 'numpy', 'plain', 'unknown?'). Ensure screaming_pct refers to UPPER_CASE_SNAKE_CASE.")
    messages = [{"role": "system", "content": system_prompt}, {"role": "user", "content": stats_block}]
    raw_json_output = "{}"
    try:
        response = llm.create_chat_completion(messages=messages, temperature=0.1, max_tokens=256)
        if response and response['choices'] and response['choices'][0]['message']['content']: raw_json_output = response['choices'][0]['message']['content'].strip()
        else: print("LLM_Interfacer Warning: GGUF model returned an empty or unexpected response for draft fingerprint.")
    except Exception as e:
        error_msg = f"Error during GGUF model inference for draft fingerprint: {e}"; print(f"LLM_Interfacer Error: {error_msg}")
        return {**default_error_fingerprint, "error": error_msg}
    try:
        json_match = re.search(r'\{.*\}', raw_json_output, re.DOTALL)
        if json_match: raw_json_output = json_match.group(0)
        parsed_fingerprint = json.loads(raw_json_output)
        if not isinstance(parsed_fingerprint, dict):
            error_msg = f"LLM output parsed to JSON but is not a dictionary: {type(parsed_fingerprint)}"; print(f"LLM_Interfacer Warning: {error_msg}. Raw output: {raw_json_output}")
            return {**default_error_fingerprint, "error": error_msg}
        current_keys = set(parsed_fingerprint.keys()); missing_keys = expected_fingerprint_keys - current_keys
        if missing_keys:
            error_msg = f"LLM output JSON is missing expected keys: {', '.join(missing_keys)}"; print(f"LLM_Interfacer Warning: {error_msg}. Parsed JSON: {parsed_fingerprint}")
            for key_to_add in missing_keys: parsed_fingerprint[key_to_add] = None
            final_fingerprint = {key: parsed_fingerprint.get(key) for key in expected_fingerprint_keys}; final_fingerprint["error"] = error_msg
            return final_fingerprint
        result_fingerprint = {key: parsed_fingerprint[key] for key in expected_fingerprint_keys}; result_fingerprint["error"] = None
        return result_fingerprint
    except json.JSONDecodeError as e:
        error_msg = f"GGUF model output was not valid JSON: '{raw_json_output}'. Error: {e}"; print(f"LLM_Interfacer Warning: {error_msg}")
        return {**default_error_fingerprint, "error": error_msg}
    except Exception as e_gen:
        error_msg = f"Unexpected error processing GGUF model output: {e_gen}. Raw output: '{raw_json_output}'"; print(f"LLM_Interfacer Warning: {error_msg}")
        return {**default_error_fingerprint, "error": error_msg}

def get_divot5_refined_output(code_snippet: str, raw_fingerprint_dict: Dict[str, Any], model_path: str, num_denoising_steps: int = 10, device: Optional[str] = None, verbose: bool = False) -> Optional[str]:
    if T5ForConditionalGeneration is None or T5TokenizerFast is None or torch is None:
        print("LLM_Interfacer Error: Transformers/PyTorch not installed. Cannot interact with DivoT5 model.")
        return None
    resolved_model_path_str = model_path; is_placeholder_path = False
    if not model_path or model_path == "path/to/your/divot5_model_dir":
        resolved_model_path_str = "./models/placeholder_divot5_refiner/"; is_placeholder_path = True
        print(f"LLM_Interfacer Warning: DivoT5 model path not provided or is a default placeholder. Using standard placeholder: '{resolved_model_path_str}'.")
    resolved_model_path = Path(resolved_model_path_str)
    if not resolved_model_path.exists() or not resolved_model_path.is_dir():
        error_msg = f"DivoT5 model directory does not exist at resolved path: {resolved_model_path}"
        if is_placeholder_path: error_msg += " (This is a placeholder path. Please provide a valid DivoT5 model directory or place the model at './models/placeholder_divot5_refiner/')"
        print(f"LLM_Interfacer Error: {error_msg}"); return None
    selected_device = device if device else ("cuda" if torch.cuda.is_available() else "cpu")
    if verbose: print(f"LLM_Interfacer: Attempting to load DivoT5 model from {resolved_model_path} onto device: {selected_device}")
    else: print(f"LLM_Interfacer: Loading DivoT5 model from {resolved_model_path}...")
    try:
        tokenizer = T5TokenizerFast.from_pretrained(str(resolved_model_path))
        model = T5ForConditionalGeneration.from_pretrained(str(resolved_model_path)).to(selected_device); model.eval()
    except Exception as e:
        print(f"LLM_Interfacer Error: Error loading DivoT5 model from {resolved_model_path}: {e}"); return None
    filtered_raw_fp_dict = {k: v for k, v in raw_fingerprint_dict.items() if k != "error" and v is not None}
    raw_fp_parts = []
    for key, value in filtered_raw_fp_dict.items():
        if isinstance(value, str): raw_fp_parts.append(f'"{key}": "{value}"')
        elif isinstance(value, (int, float)): raw_fp_parts.append(f'"{key}": {value}')
        elif isinstance(value, bool): raw_fp_parts.append(f'"{key}": {str(value).lower()}')
        else: raw_fp_parts.append(f'"{key}": "{str(value)}"')
    input_text = f"USER_CODE_START\n{code_snippet}\nUSER_CODE_END\nRAW_FINGERPRINT_START\n{', '.join(raw_fp_parts)}\nRAW_FINGERPRINT_END"
    try:
        if verbose: print(f"LLM_Interfacer: DivoT5 input text (first 500 chars):\n{input_text[:500]}...")
        inputs = tokenizer(input_text, return_tensors="pt", truncation=True, max_length=1024).to(selected_device)
        output_max_length = max(200, min(num_denoising_steps * 40, 512))
        with torch.no_grad():
            outputs = model.generate(inputs.input_ids, max_length=output_max_length, num_beams=4, early_stopping=True, length_penalty=1.0)
        if outputs is not None and len(outputs) > 0:
            refined_output_string = tokenizer.decode(outputs[0], skip_special_tokens=True).strip()
            if verbose: print(f"LLM_Interfacer: DivoT5 raw output: '{refined_output_string}'")
            return refined_output_string
        else: print("LLM_Interfacer Warning: DivoT5 model returned an empty or unexpected response."); return None
    except Exception as e:
        print(f"LLM_Interfacer Error: Error during DivoT5 model inference: {e}"); return None

def get_divot5_code_infill(
    model_path: str,
    prompt: str,
    verbose: bool = False,
    device_str: Optional[str] = None,
    max_length_infill: int = 256,
    num_beams_infill: int = 3,
    temperature_infill: float = 0.5
) -> Optional[str]:
    """
    Performs code in-filling using a DivoT5 model.
    The prompt should be formatted according to the specific DivoT5 FIM model's requirements
    (e.g., using special tokens like <PREFIX>, <SUFFIX>, <MIDDLE>).
    """
    if T5ForConditionalGeneration is None or T5TokenizerFast is None or torch is None:
        print("LLM_Interfacer Error: Transformers/PyTorch not installed. Cannot use DivoT5 for code infill.")
        return None

    resolved_model_path_str = model_path
    is_placeholder_path = False
    default_placeholder = "./models/placeholder_divot5_infill_model/"

    if not model_path or model_path == "path/to/your/divot5_infill_model_dir" or model_path.endswith("placeholder_divot5_infill_model/"):
        resolved_model_path_str = default_placeholder
        is_placeholder_path = True
        print(f"LLM_Interfacer Warning: DivoT5 infill model path is a placeholder or not provided. Using standard placeholder: '{resolved_model_path_str}'.")

    resolved_model_path = Path(resolved_model_path_str)
    if not resolved_model_path.is_dir():
        error_msg = f"DivoT5 infill model directory does not exist at resolved path: {resolved_model_path}"
        if is_placeholder_path:
            error_msg += f" (This is a placeholder path. Ensure '{default_placeholder}' exists or provide a valid model path.)"
        print(f"LLM_Interfacer Error: {error_msg}")
        return None

    device = device_str if device_str else ("cuda" if torch.cuda.is_available() else "cpu")
    log_prefix = "LLM_Interfacer (DivoT5 Infill):"

    if verbose: print(f"{log_prefix} Attempting to load model from {resolved_model_path} onto device: {device}")
    else: print(f"{log_prefix} Loading model from {resolved_model_path}...")

    try:
        tokenizer = T5TokenizerFast.from_pretrained(str(resolved_model_path))
        model = T5ForConditionalGeneration.from_pretrained(str(resolved_model_path)).to(device)
        model.eval()
    except Exception as e_load:
        print(f"{log_prefix} Error: Failed to load DivoT5 infill model from {resolved_model_path}: {e_load}")
        return None

    if verbose: print(f"{log_prefix} Prompt for infill (first 300 chars):\n{prompt[:300]}...")

    try:
        # Max_length for input tokenization; DivoT5 typically handles up to 1024 or 2048.
        # This should be long enough for prefix + suffix context.
        inputs = tokenizer(prompt, return_tensors="pt", max_length=1024, truncation=True, padding="longest").to(device)

        outputs = model.generate(
            inputs.input_ids,
            max_length=max_length_infill, # Max length of the *generated* infill part
            num_beams=num_beams_infill,
            temperature=temperature_infill,
            early_stopping=True
        )

        if outputs is not None and len(outputs) > 0:
            infilled_code = tokenizer.decode(outputs[0], skip_special_tokens=True).strip()
            if verbose: print(f"{log_prefix} Raw infilled output: '{infilled_code}'")
            if not infilled_code: # Check if the decoded string is empty
                 print(f"{log_prefix} Warning: DivoT5 infill model returned an empty string after decoding.")
                 return None # Treat empty string as failure to infill
            return infilled_code
        else:
            print(f"{log_prefix} Warning: DivoT5 infill model returned no output or unexpected output structure.")
            return None

    except Exception as e_infer:
        print(f"{log_prefix} Error: Error during DivoT5 infill model inference: {e_infer}")
        return None

JSON_FINGERPRINT_GRAMMAR_STR = r'''
root   ::= object
value  ::= object | array | string | number | boolean | "null"
object ::= "{}" | "{" members "}"
members ::= pair ("," pair)*
pair   ::= string ":" value
array  ::= "[]" | "[" elements "]"
elements ::= value ("," value)*
string ::= "\"\"\" (([#x20-#x21] | [#x23-#x5B] | [#x5D-#xFFFF]) | #x5C ([#x22#x5C#x2F#x62#x66#x6E#x72#x74] | #x75[0-9a-fA-F]{4}))* "\"\"\""
number ::= ("-")? (("0") | ([1-9][0-9]*)) ("." [0-9]+)? (("e" | "E") (("-" | "+")?) [0-9]+)?
boolean ::= "true" | "false"
'''

def get_deepseek_polished_json(cleaned_key_value_string: str, model_path: str, n_gpu_layers: int = -1, verbose: bool = False) -> Optional[str]:
    if Llama is None or LlamaGrammar is None:
        error_msg = "llama-cpp-python or LlamaGrammar not available. Cannot polish JSON with GGUF model."
        print(f"LLM_Interfacer Error: {error_msg}")
        return None
    resolved_model_path_str = model_path; is_placeholder_path = False
    if not model_path or model_path == "path/to/your/deepseek-coder-gguf-model.gguf" or model_path.endswith("placeholder_deepseek.gguf"):
        resolved_model_path_str = "./models/placeholder_deepseek.gguf"; is_placeholder_path = True
        print(f"LLM_Interfacer Warning: Model path for JSON polishing is a placeholder or not provided. Using standard placeholder: '{resolved_model_path_str}'.")
    resolved_model_path = Path(resolved_model_path_str)
    if not resolved_model_path.exists() or not resolved_model_path.is_file():
        error_msg = f"GGUF model for JSON polishing does not exist at: {resolved_model_path}"
        if is_placeholder_path: error_msg += " (This is a placeholder path. Please provide a valid GGUF model or place it at './models/placeholder_deepseek.gguf')"
        print(f"LLM_Interfacer Error: {error_msg}"); return None
    try:
        llm = Llama(model_path=str(resolved_model_path), n_gpu_layers=n_gpu_layers, n_ctx=2048, verbose=verbose)
        grammar = LlamaGrammar.from_string(JSON_FINGERPRINT_GRAMMAR_STR)
    except Exception as e:
        error_msg = f"Error loading GGUF model or grammar from {resolved_model_path} for polish: {e}"; print(f"LLM_Interfacer Error: {error_msg}")
        return None
    system_prompt = ("You are a JSON formatting assistant. Convert the following string of key-value pairs into a single, valid JSON object. Ensure all keys and string values are double-quoted, and the overall structure is a correct JSON object. The required keys are 'indent', 'quotes', 'linelen', 'snake_pct', 'camel_pct', 'screaming_pct', and 'docstyle'. If a key is missing from the input, try to infer a sensible default or set its value to null if appropriate for the JSON structure, but ensure all listed keys are present in the final JSON.")
    messages = [{"role": "system", "content": system_prompt}, {"role": "user", "content": cleaned_key_value_string}]
    if verbose: print(f"LLM_Interfacer: Polishing JSON with prompt (user content snippet): {cleaned_key_value_string[:200]}...")
    try:
        response = llm.create_chat_completion(messages=messages, temperature=0.05, max_tokens=512, grammar=grammar) # Increased max_tokens
        if response and response['choices'] and response['choices'][0]['message']['content']:
            polished_json_string = response['choices'][0]['message']['content'].strip()
            if verbose: print(f"LLM_Interfacer: Raw polished JSON output from LLM: '{polished_json_string}'")
            try:
                json.loads(polished_json_string); return polished_json_string
            except json.JSONDecodeError as je:
                error_msg = f"LLM output for JSON polishing was not valid JSON despite grammar constraint: '{polished_json_string}'. Error: {je}"; print(f"LLM_Interfacer Warning: {error_msg}")
                return None
        else: print("LLM_Interfacer Warning: GGUF model (polish pass) returned an empty or unexpected response."); return None
    except Exception as e:
        error_msg = f"Error during GGUF model (polish pass) inference: {e}"; print(f"LLM_Interfacer Error: {error_msg}")
        return None

def get_llm_code_fix_suggestion(model_path: str, original_code_script: str, error_traceback: str, phase_description: str, target_file: Optional[str], additional_context: Optional[Dict[str, Any]], n_gpu_layers: int = -1, max_tokens: int = 2048, temperature: float = 0.4, verbose: bool = False) -> Optional[str]:
    if Llama is None:
        print("LLM_Interfacer Error: llama-cpp-python not installed. Cannot get LLM code fix suggestion.")
        return f"# Mock fix for error: {error_traceback[:100]}...\n# Original script had {len(original_code_script)} chars.\npass # LLM disabled - Apply actual fix here"
    resolved_model_path_str = model_path; is_placeholder_path = False
    if not model_path or model_path.endswith("placeholder_deepseek.gguf") or model_path.endswith("placeholder_repair_model.gguf"): # General placeholder check
        resolved_model_path_str = "./models/placeholder_repair_model.gguf"; is_placeholder_path = True # Standardize to a repair placeholder
        print(f"LLM_Interfacer Warning: LLM repair model path is a placeholder or not provided. Using standard placeholder: '{resolved_model_path_str}'.")
    resolved_model_path = Path(resolved_model_path_str)
    if not resolved_model_path.exists() or not resolved_model_path.is_file():
        error_msg = f"LLM repair model file does not exist at: {resolved_model_path}"
        if is_placeholder_path: error_msg += " (This is a placeholder. Provide a valid GGUF model path or place model here.)"
        print(f"LLM_Interfacer Error: {error_msg}")
        return f"# Mock fix due to model path error: {error_msg}\n# Error: {error_traceback[:100]}\npass"
    try:
        llm = Llama(model_path=str(resolved_model_path), n_gpu_layers=n_gpu_layers, n_ctx=4096, verbose=verbose)
    except Exception as e:
        print(f"LLM_Interfacer Error: Error loading LLM repair model from {resolved_model_path}: {e}")
        return f"# Mock fix due to model load error for: {error_traceback[:100]}...\npass"

    # Construct the prompt for the LLM
    # This structure should be clear for the LLM to understand distinct pieces of information.
    prompt = f"""You are an expert Python programmer and code assistant, specialized in writing and debugging LibCST refactoring scripts.
Your task is to revise the provided failing LibCST codemod script to address the specified error.

**Error Traceback:**
```text
{error_traceback}
```

**Original LibCST Script that Failed:**
```python
{original_code_script}
```

**Context for the Refactoring Task:**
- **Overall Goal:** {phase_description if phase_description else "Not specified."}
- **Target File:** {target_file if target_file else "Not specified."}
"""

    if additional_context:
        if 'style_profile' in additional_context and additional_context['style_profile']:
            try:
                style_profile_str = json.dumps(additional_context['style_profile'], indent=2)
                prompt += f"\n- **Project Style Profile (for context):**\n```json\n{style_profile_str}\n```\n"
            except (TypeError, OverflowError) as json_e:
                prompt += f"\n- **Project Style Profile (for context):** Error serializing - {json_e}\n"

        if 'code_snippets' in additional_context and additional_context['code_snippets']:
            snippets_str = ""
            for fname, snippet in additional_context['code_snippets'].items():
                snippets_str += f"  - Snippet from '{fname}':\n    ```python\n{snippet}\n    ```\n"
            if snippets_str:
                prompt += f"\n- **Relevant Code Snippets from Target File(s) (for context):**\n{snippets_str}"

    prompt += """
**Instructions:**
Please output a new, complete, and syntactically correct Python script for the revised LibCST codemod that addresses the error.
Focus on fixing the error indicated in the traceback in relation to the original LibCST script.
Output ONLY the Python code for the LibCST script. Do not include explanations, apologies, or markdown formatting before or after the script block.
Ensure the revised script is complete and runnable.

**Revised LibCST Script:**
```python
""" # End of prompt, LLM should start its response with the script content.

    if verbose: print(f"LLM Code Fix Prompt (first 1000 chars):\n{prompt[:1000]}...")
    else: print(f"LLM Code Fix Prompt (first 200 chars):\n{prompt[:200]}...")

    try:
        # Using create_completion as the prompt is now fully formed.
        # Stop sequences are kept to try and ensure only the script block is returned.
        response = llm.create_completion( # Changed from create_chat_completion back to create_completion
            prompt=prompt,
            max_tokens=max_tokens,
            temperature=temperature,
            stop=["```python\n", "\n```\n", "\n```", "\n```text"], # Added \n```text as a potential stop
            echo=False
        )
        suggested_script = response['choices'][0]['text'].strip()

        # Clean up potential ```python prefix or ``` suffix if LLM includes them despite stop tokens.
        if suggested_script.startswith("```python"):
            suggested_script = suggested_script[len("```python"):].strip()
        if suggested_script.startswith("```"): suggested_script = suggested_script[len("```"):].strip()
        if suggested_script.endswith("```"): suggested_script = suggested_script[:-len("```")].strip()
        return suggested_script
    except Exception as e:
        print(f"LLM_Interfacer Error: Error during LLM code fix suggestion inference: {e}")
        return f"# Mock fix due to inference error for: {error_traceback[:100]}...\n# Original script length: {len(original_code_script)}\npass"


def get_llm_cst_scaffold(
    model_path: str,
    prompt: str, # Specifically crafted prompt for scaffold generation
    verbose: bool = False,
    n_gpu_layers: int = -1,
    n_ctx: int = 4096,
    max_tokens_for_scaffold: int = 2048, # Max tokens for the entire scaffold output
    temperature: float = 0.3,
    stop: Optional[List[str]] = None # e.g. ["</s>"] or specific output terminators
) -> Optional[str]: # Returns raw LLM string output (expected to be CST script + summary)
    """
    Generates a LibCST scaffold script and an edit summary using a GGUF model.
    """
    if Llama is None:
        print("LLM_Interfacer Error: LlamaCPP not installed, cannot perform CST scaffold generation.")
        return None # Or return a mock/placeholder string if that's more useful for callers

    resolved_model_path_str = model_path
    is_placeholder_path = False
    # Use a general agent placeholder if a specific scaffold model isn't implied by the path
    if not model_path or model_path.endswith((".placeholder_llm_agent.gguf", ".placeholder_deepseek.gguf")): # Check against common placeholders
        resolved_model_path_str = "./models/placeholder_llm_agent.gguf"
        is_placeholder_path = True
        print(f"LLM_Interfacer Warning: Using default model path '{resolved_model_path_str}' for CST scaffold generation (original path: '{model_path}').")

    resolved_model_path = Path(resolved_model_path_str)
    if not resolved_model_path.is_file():
        error_msg = f"LLM_Interfacer Error: Model file not found at '{resolved_model_path}' for CST scaffold generation."
        if is_placeholder_path:
            error_msg += f" (This was determined to be a placeholder path. Ensure '{resolved_model_path_str}' exists or provide a valid model path.)"
        print(error_msg)
        return None

    try:
        llm = Llama(
            model_path=str(resolved_model_path),
            n_gpu_layers=n_gpu_layers,
            n_ctx=n_ctx,
            verbose=verbose
        )
    except Exception as e_load:
        print(f"LLM_Interfacer Error: Error loading GGUF model from '{resolved_model_path}' for CST scaffold generation: {e_load}")
        return None

    if verbose:
        print(f"LLM_Interfacer: Generating CST scaffold with prompt (first 300 chars):\n{prompt[:300]}...")

    try:
        # Using create_completion for more direct control if chat format is not strictly needed by model
        # For models fine-tuned on chat, create_chat_completion might be better.
        # Assuming a model that can take direct instruction prompts.
        response = llm.create_completion(
            prompt=prompt,
            max_tokens=max_tokens_for_scaffold,
            temperature=temperature,
            stop=stop if stop else [], # Ensure stop is a list
            echo=False # Don't echo the prompt in the output
        )

        if response and response['choices'] and response['choices'][0]['text']:
            scaffold_output = response['choices'][0]['text'].strip()
            if verbose:
                print(f"LLM_Interfacer: Raw scaffold output from LLM (first 300 chars):\n{scaffold_output[:300]}...")
            return scaffold_output
        else:
            print("LLM_Interfacer Warning: LLM returned no content for CST scaffold generation.")
            return None

    except Exception as e_infer:
        print(f"LLM_Interfacer Error: Error during LLM CST scaffold generation inference: {e_infer}")
        return None


def get_llm_code_infill(
    model_path: str,
    prompt: str, # Specifically crafted prompt for in-filling
    verbose: bool = False,
    n_gpu_layers: int = -1,
    n_ctx: int = 4096,
    max_tokens_for_infill: int = 512, # Max tokens for the code snippet to fill a hole
    temperature: float = 0.4,
    stop: Optional[List[str]] = None
) -> Optional[str]: # Returns raw LLM string output for the infill
    """
    Fills in a code hole using a GGUF model based on the provided prompt.
    """
    if Llama is None:
        print("LLM_Interfacer Error: LlamaCPP not installed, cannot perform code infill.")
        return None

    resolved_model_path_str = model_path
    is_placeholder_path = False
    # Default to a general agent model if not specified or clearly a placeholder
    # The check model_path.endswith((".gguf", ".placeholder_llm_agent.gguf")) in the brief was a bit confusing.
    # Correct logic: if model_path is sensible, use it. If it's empty or looks like a known placeholder, use the default infill placeholder.
    if not model_path or model_path.endswith("placeholder_llm_agent.gguf") or model_path.endswith("placeholder_deepseek.gguf"):
        resolved_model_path_str = "./models/placeholder_llm_agent.gguf" # Default model for general agent tasks including infill
        is_placeholder_path = True
        print(f"LLM_Interfacer Warning: Using default model path '{resolved_model_path_str}' for code infill (original path: '{model_path}').")

    resolved_model_path = Path(resolved_model_path_str)
    if not resolved_model_path.is_file():
        error_msg = f"LLM_Interfacer Error: Model file not found at '{resolved_model_path}' for code infill."
        if is_placeholder_path:
            error_msg += f" (This was determined to be a placeholder. Ensure '{resolved_model_path_str}' exists or provide a valid model path.)"
        print(error_msg)
        return None

    try:
        llm = Llama(
            model_path=str(resolved_model_path),
            n_gpu_layers=n_gpu_layers,
            n_ctx=n_ctx,
            verbose=verbose
        )
    except Exception as e_load:
        print(f"LLM_Interfacer Error: Error loading GGUF model from '{resolved_model_path}' for code infill: {e_load}")
        return None

    if verbose:
        print(f"LLM_Interfacer: Performing code infill with prompt (first 300 chars):\n{prompt[:300]}...")

    try:
        # Using create_completion. For models specifically trained for infilling with FIM tokens (e.g., <PRE>, <SUF>, <MID>),
        # the prompt and model parameters (like `infill=True`) would need adjustment.
        # This implementation assumes a general instruction-following model.
        response = llm.create_completion(
            prompt=prompt,
            max_tokens=max_tokens_for_infill,
            temperature=temperature,
            stop=stop if stop else [], # Ensure stop is a list
            echo=False
        )

        if response and response['choices'] and response['choices'][0]['text']:
            infilled_code = response['choices'][0]['text'].strip()
            if verbose:
                print(f"LLM_Interfacer: Raw infill output from LLM:\n{infilled_code}")
            return infilled_code
        else:
            print("LLM_Interfacer Warning: LLM returned no content for code infill.")
            return None # Explicitly return None for empty content

    except Exception as e_infer:
        print(f"LLM_Interfacer Error: Error during LLM code infill inference: {e_infer}")
        return None


def get_llm_polished_cst_script(
    model_path: str,
    prompt: str, # Specifically crafted prompt for polishing a CST script
    verbose: bool = False,
    n_gpu_layers: int = -1,
    n_ctx: int = 4096,
    max_tokens_for_polished_script: int = 2048, # Max tokens for the full polished script
    temperature: float = 0.2 # Low temperature for precise edits
) -> Optional[str]: # Returns raw LLM string output for the polished script
    """
    Polishes a LibCST script using a GGUF model based on the provided prompt.
    """
    if Llama is None:
        print("LLM_Interfacer Error: LlamaCPP not installed, cannot perform CST script polishing.")
        return None

    resolved_model_path_str = model_path
    is_placeholder_path = False
    # Default to a general agent model if not specified or clearly a placeholder
    if not model_path or model_path.endswith("placeholder_llm_agent.gguf") or model_path.endswith("placeholder_deepseek.gguf"):
        resolved_model_path_str = "./models/placeholder_llm_agent.gguf" # Default model for general agent tasks
        is_placeholder_path = True
        print(f"LLM_Interfacer Warning: Using default model path '{resolved_model_path_str}' for CST script polishing (original path: '{model_path}').")

    resolved_model_path = Path(resolved_model_path_str)
    if not resolved_model_path.is_file():
        error_msg = f"LLM_Interfacer Error: Model file not found at '{resolved_model_path}' for CST script polishing."
        if is_placeholder_path:
            error_msg += f" (This was determined to be a placeholder. Ensure '{resolved_model_path_str}' exists or provide a valid model path.)"
        print(error_msg)
        return None

    try:
        llm = Llama(
            model_path=str(resolved_model_path),
            n_gpu_layers=n_gpu_layers,
            n_ctx=n_ctx,
            verbose=verbose
        )
    except Exception as e_load:
        print(f"LLM_Interfacer Error: Error loading GGUF model from '{resolved_model_path}' for CST script polishing: {e_load}")
        return None

    if verbose:
        print(f"LLM_Interfacer: Polishing CST script with prompt (first 300 chars):\n{prompt[:300]}...")

    try:
        response = llm.create_completion(
            prompt=prompt,
            max_tokens=max_tokens_for_polished_script,
            temperature=temperature,
            echo=False
        )

        if response and response['choices'] and response['choices'][0]['text']:
            polished_script_str = response['choices'][0]['text'].strip()
            if verbose:
                print(f"LLM_Interfacer: Raw polished script output from LLM (first 300 chars):\n{polished_script_str[:300]}...")
            return polished_script_str
        else:
            print("LLM_Interfacer Warning: LLM returned no content for CST script polishing.")
            return None

    except Exception as e_infer:
        print(f"LLM_Interfacer Error: Error during LLM CST script polishing inference: {e_infer}")
        return None


def propose_refactor_operations(
    goal_text: str,
    model_path: str | None = None,
    max_tokens: int = 512,
    verbose: bool = False,
    n_gpu_layers: int = -1,
    n_ctx: int = 2048,
    temperature: float = 0.3,
<<<<<<< HEAD
=======
    mcp_prompt: str | None = None,
>>>>>>> 9a2a7258
) -> list[dict]:
    """Use an LLM to propose refactor operations for a free-text goal.

    If no model is available, fall back to a small heuristic that guesses a few
    common operations based on keywords in the goal text.
    """
    operations: list[dict] = []

    if model_path and Llama is not None and Path(model_path).is_file():
        prompt = (
            "You are an assistant that converts free text coding goals into a "
            "JSON array of refactor operations. Each operation should have a "
            "'name', optional 'target_file', and 'parameters' dict."
        )
<<<<<<< HEAD
        messages = [
            {"role": "system", "content": prompt},
            {"role": "user", "content": goal_text},
        ]
=======
        messages = []
        if mcp_prompt:
            messages.append({"role": "system", "content": mcp_prompt})
        messages.append({"role": "system", "content": prompt})
        messages.append({"role": "user", "content": goal_text})
>>>>>>> 9a2a7258
        try:
            llm = Llama(
                model_path=str(Path(model_path)),
                n_gpu_layers=n_gpu_layers,
                n_ctx=n_ctx,
                verbose=verbose,
            )
            response = llm.create_chat_completion(
                messages=messages,
                temperature=temperature,
                max_tokens=max_tokens,
            )
            if response and response.get("choices"):
                raw = response["choices"][0]["message"]["content"].strip()
                try:
                    parsed = json.loads(raw)
                    if isinstance(parsed, list):
                        operations = parsed
                except json.JSONDecodeError:
                    if verbose:
                        print("propose_refactor_operations: LLM output was not valid JSON")
        except Exception as e:
            if verbose:
                print(f"propose_refactor_operations: LLM error {e}")

    if not operations:
        lowered = goal_text.lower()
        if "import" in lowered:
            operations.append({"name": "add_import", "parameters": {"import_statement": ""}})
        if "decorator" in lowered:
            operations.append(
                {
                    "name": "add_decorator",
                    "parameters": {"decorator_name": "@todo", "target_function_name": "func"},
                }
            )
        if "docstring" in lowered:
            operations.append(
                {
                    "name": "update_docstring",
                    "parameters": {"target_name": "func", "new_docstring": ""},
                }
            )

    return operations

<<<<<<< HEAD
=======

def generate_custom_workflow(
    description: str,
    model_path: str | None = None,
    verbose: bool = False,
    n_gpu_layers: int = -1,
    n_ctx: int = 2048,
    temperature: float = 0.3,
    mcp_prompt: str | None = None,
) -> dict | None:
    """Generate a custom workflow definition from a textual prompt."""
    if model_path and Llama is not None and Path(model_path).is_file():
        system_prompt = (
            "You are a workflow designer. Generate a JSON object with a 'name' and"
            " a 'steps' list describing which agents or models run in order."
        )
        messages = []
        if mcp_prompt:
            messages.append({"role": "system", "content": mcp_prompt})
        messages.append({"role": "system", "content": system_prompt})
        messages.append({"role": "user", "content": description})
        try:
            llm = Llama(
                model_path=str(Path(model_path)),
                n_gpu_layers=n_gpu_layers,
                n_ctx=n_ctx,
                verbose=verbose,
            )
            resp = llm.create_chat_completion(
                messages=messages,
                temperature=temperature,
                max_tokens=512,
            )
            if resp and resp.get("choices"):
                raw = resp["choices"][0]["message"]["content"].strip()
                try:
                    obj = json.loads(raw)
                    if isinstance(obj, dict):
                        return obj
                except json.JSONDecodeError:
                    if verbose:
                        print("generate_custom_workflow: invalid JSON")
        except Exception as e:
            if verbose:
                print(f"generate_custom_workflow: LLM error {e}")

    # fallback simple workflow
    return {"name": "custom", "steps": ["LLMCore", "DiffusionCore", "LLMCore"]}

>>>>>>> 9a2a7258
# Main block for testing (commented out as per original structure)
# if __name__ == '__main__':
#     # Test get_deepseek_draft_fingerprint
#     example_stats_for_main = """STATS_START
# indent_modal: 4
# quotes_single: 10
# quotes_double: 2
# f_strings: 3
# line_len_95p: 90
# snake_pct: 0.80
# camel_pct: 0.15
# screaming_pct: 0.05
# doc_tokens: Args:, Returns:
# STATS_END"""
#     main_deepseek_model_path = "./models/placeholder_deepseek.gguf"
#     print("\n--- Testing DeepSeek Draft Fingerprint (from __main__) ---")
#     draft_fp_main = get_deepseek_draft_fingerprint(example_stats_for_main, model_path=main_deepseek_model_path, verbose=False)
#     print("\nDeepSeek Draft Fingerprint Output (from __main__):")
#     print(json.dumps(draft_fp_main, indent=2))

#     # Test get_divot5_refined_output
#     raw_fp_from_deepseek_for_divo_main = {
#         "indent": 4, "quotes": "mixed?", "linelen": 70,
#         "snake_pct": 0.60, "camel_pct": 0.30, "screaming_pct": 0.10,
#         "docstyle": "google?", "error": None
#     }
#     example_code_snippet_for_divo_main = "def myFunc(a_var):\n  return a_var # Example snippet for DivoT5"
#     main_divot5_model_path = "./models/placeholder_divot5_refiner/"
#     print("\n--- Testing DivoT5 Refined Output (from __main__) ---")
#     refined_key_values_main = get_divot5_refined_output(
#         code_snippet=example_code_snippet_for_divo_main,
#         raw_fingerprint_dict=raw_fp_from_deepseek_for_divo_main,
#         model_path=main_divot5_model_path,
#         verbose=False
#     )
#     print("\nDivoT5 Refined Key/Value String Output (from __main__):")
#     if refined_key_values_main is not None:
#         print(refined_key_values_main)
#     else:
#         print("DivoT5 refinement returned None (indicating an error).")

#     # Test get_deepseek_polished_json
#     divot5_output_example_main = '"indent": 4, "quotes": "single", "linelen": 110, "snake_pct": 0.82, "camel_pct": 0.12, "screaming_pct": 0.06, "docstyle": "google"'
#     # main_deepseek_model_path is already defined
#     print("\n--- Testing DeepSeek Polished JSON (from __main__) ---")
#     polished_fp_json_str_main = get_deepseek_polished_json(
#         cleaned_key_value_string=divot5_output_example_main,
#         model_path=main_deepseek_model_path, # Use the same GGUF model for this pass
#         verbose=False
#     )
#     print("\nDeepSeek Polished JSON String Output (from __main__):")
#     if polished_fp_json_str_main is not None:
#         print(polished_fp_json_str_main)
#         try:
#             # json import is at top of file
#             parsed_json_main = json.loads(polished_fp_json_str_main)
#             print("\nSuccessfully parsed the polished JSON (from __main__):")
#             print(json.dumps(parsed_json_main, indent=2))
#         except json.JSONDecodeError as e:
#             print(f"\nFailed to parse polished JSON (from __main__): {e}")
#     else:
#         print("DeepSeek JSON polishing returned None (indicating an error).")

#     # Test get_llm_code_fix_suggestion
#     main_repair_model_path = "./models/placeholder_repair_model.gguf" # Define a placeholder for repair model
#     print("\n--- Testing LLM Code Fix Suggestion (from __main__) ---")
#     mock_failed_script_main = "import libcst\ndef malformed_function((("
#     mock_traceback_main = "SyntaxError: unexpected EOF while parsing"
#     mock_phase_desc_main = "Add a new function to the module."
#     mock_target_file_main = "src/example/target.py"
#     mock_additional_context_main = {"style_profile": {"indent": 2, "quotes": "single"}}

#     suggested_fix_main = get_llm_code_fix_suggestion(
#         model_path=main_repair_model_path,
#         original_code_script=mock_failed_script_main,
#         error_traceback=mock_traceback_main,
#         phase_description=mock_phase_desc_main,
#         target_file=mock_target_file_main,
#         additional_context=mock_additional_context_main,
#         verbose=False
#     )
#     print(f"\nSuggested Code Fix (from __main__):\n{suggested_fix_main}")

#     # Test get_llm_score_for_text
#     main_scorer_model_path = "./models/placeholder_scorer.gguf"
#     print("\n--- Testing LLM Score for Text (from __main__) ---")
#     mock_scorer_prompt = "Evaluate the quality of this code snippet on a scale of 0.0 to 1.0: def foo(): pass"
#     score = get_llm_score_for_text(
#         model_path=main_scorer_model_path,
#         prompt=mock_scorer_prompt,
#         verbose=True
#     )
#     if score is not None:
#         print(f"LLM Score (from __main__): {score:.2f}")
#     else:
#         print("LLM Score (from __main__): Failed to get score.")

#     # Test get_llm_cst_scaffold
#     main_agent_model_path = "./models/placeholder_llm_agent.gguf" # Assume same model for scaffold and infill for now
#     print("\n--- Testing LLM CST Scaffold Generation (from __main__) ---")
#     mock_scaffold_prompt = "Generate a LibCST script to add a function 'my_new_test_func' with a placeholder body, and provide an edit summary."
#     scaffold_output = get_llm_cst_scaffold(
#         model_path=main_agent_model_path,
#         prompt=mock_scaffold_prompt,
#         verbose=True
#     )
#     if scaffold_output:
#         print(f"LLM Scaffold Output (from __main__):\n{scaffold_output}")
#     else:
#         print("LLM Scaffold Generation (from __main__): Failed to get output.")

#     # Test get_llm_code_infill
#     print("\n--- Testing LLM Code Infill (from __main__) ---")
#     mock_infill_prompt = "Complete the following Python code snippet inside the placeholder __HOLE_0__:\n```python\ndef my_function():\n    # Code before hole\n    __HOLE_0__\n    # Code after hole\n```"
#     infill_output = get_llm_code_infill(
#         model_path=main_agent_model_path, # Can use same model as scaffolding
#         prompt=mock_infill_prompt,
#         verbose=True
#     )
#     if infill_output:
#         print(f"LLM Infill Output (from __main__):\n{infill_output}")
#     else:
#         print("LLM Code Infill (from __main__): Failed to get output.")

#     # Test get_divot5_code_infill
#     main_divot5_infill_model_path = "./models/placeholder_divot5_infill_model/" # Example path
#     print("\n--- Testing DivoT5 Code Infill (from __main__) ---")
#     # Example FIM prompt - actual format depends on the DivoT5 FIM model training
#     # This is a common format: <PREFIX_FILE_PATH>path/to/file.py<PREFIX_BEFORE_CURSOR>def foo():\n    print("hello")\n <SUFFIX_AFTER_CURSOR>\n    print("world")<MIDDLE>
#     # Or a simpler natural language + context:
#     mock_divot5_infill_prompt = """Fill in the missing Python code.
# Context: We are trying to complete a function that prints two messages.
# File Path: example/test.py
# Code before missing part:
# ```python
# def my_incomplete_function():
#     print("Starting...")
# ```
# Code after missing part:
# ```python
#     print("Finished.")
# ```
# Fill in the middle part:"""

#     divot5_infill_output = get_divot5_code_infill(
#         model_path=main_divot5_infill_model_path,
#         prompt=mock_divot5_infill_prompt,
#         verbose=True
#     )
#     if divot5_infill_output:
#         print(f"DivoT5 Infill Output (from __main__):\n{divot5_infill_output}")
#     else:
#         print("DivoT5 Code Infill (from __main__): Failed to get output (this is expected if placeholder model/path is used).")<|MERGE_RESOLUTION|>--- conflicted
+++ resolved
@@ -703,10 +703,7 @@
     n_gpu_layers: int = -1,
     n_ctx: int = 2048,
     temperature: float = 0.3,
-<<<<<<< HEAD
-=======
     mcp_prompt: str | None = None,
->>>>>>> 9a2a7258
 ) -> list[dict]:
     """Use an LLM to propose refactor operations for a free-text goal.
 
@@ -721,18 +718,11 @@
             "JSON array of refactor operations. Each operation should have a "
             "'name', optional 'target_file', and 'parameters' dict."
         )
-<<<<<<< HEAD
-        messages = [
-            {"role": "system", "content": prompt},
-            {"role": "user", "content": goal_text},
-        ]
-=======
         messages = []
         if mcp_prompt:
             messages.append({"role": "system", "content": mcp_prompt})
         messages.append({"role": "system", "content": prompt})
         messages.append({"role": "user", "content": goal_text})
->>>>>>> 9a2a7258
         try:
             llm = Llama(
                 model_path=str(Path(model_path)),
@@ -779,8 +769,6 @@
 
     return operations
 
-<<<<<<< HEAD
-=======
 
 def generate_custom_workflow(
     description: str,
@@ -830,7 +818,6 @@
     # fallback simple workflow
     return {"name": "custom", "steps": ["LLMCore", "DiffusionCore", "LLMCore"]}
 
->>>>>>> 9a2a7258
 # Main block for testing (commented out as per original structure)
 # if __name__ == '__main__':
 #     # Test get_deepseek_draft_fingerprint
