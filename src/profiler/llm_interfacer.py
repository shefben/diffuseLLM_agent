--- conflicted
+++ resolved
@@ -122,11 +122,7 @@
 
 def collect_deterministic_stats(code_snippet: str) -> str:
     stats: Dict[str, Any] = {}
-<<<<<<< HEAD
-    stats['indent_modal'] = _get_modal_indent(code_snippet)
-=======
     stats["indent_modal"] = _get_modal_indent(code_snippet)
->>>>>>> 49ca8a41
     single_quotes_count = 0
     double_quotes_count = 0
     f_strings_count = 0
@@ -150,21 +146,6 @@
                 if is_fstring:
                     f_strings_count += 1
                 actual_string_part = token_string[prefix_len:]
-<<<<<<< HEAD
-                if (
-                    actual_string_part.startswith(TRIPLE_SINGLE_QUOTE)
-                    and actual_string_part.endswith(TRIPLE_SINGLE_QUOTE)
-                ):
-                    single_quotes_count += 1
-                elif (
-                    actual_string_part.startswith(TRIPLE_DOUBLE_QUOTE)
-                    and actual_string_part.endswith(TRIPLE_DOUBLE_QUOTE)
-                ):
-                    double_quotes_count += 1
-                elif actual_string_part.startswith("'") and actual_string_part.endswith("'"):
-                    single_quotes_count += 1
-                elif actual_string_part.startswith('"') and actual_string_part.endswith('"'):
-=======
                 if actual_string_part.startswith(
                     TRIPLE_SINGLE_QUOTE
                 ) and actual_string_part.endswith(TRIPLE_SINGLE_QUOTE):
@@ -180,22 +161,11 @@
                 elif actual_string_part.startswith('"') and actual_string_part.endswith(
                     '"'
                 ):
->>>>>>> 49ca8a41
                     double_quotes_count += 1
             elif token_info.type == tokenize.NAME:
                 identifiers.append(token_info.string)
     except tokenize.TokenError:
         pass
-<<<<<<< HEAD
-    stats['quotes_single'] = single_quotes_count
-    stats['quotes_double'] = double_quotes_count
-    stats['f_strings'] = f_strings_count
-    stats['line_len_95p'] = _get_line_length_percentile(code_snippet)
-    snake_case_count = 0
-    camelCase_count = 0
-    UPPER_SCREAMING_count = 0
-    valid_idents_for_case_analysis = [ident for ident in identifiers if len(ident) > 1 or ident == '_']
-=======
     stats["quotes_single"] = single_quotes_count
     stats["quotes_double"] = double_quotes_count
     stats["f_strings"] = f_strings_count
@@ -206,7 +176,6 @@
     valid_idents_for_case_analysis = [
         ident for ident in identifiers if len(ident) > 1 or ident == "_"
     ]
->>>>>>> 49ca8a41
     for ident in valid_idents_for_case_analysis:
         if re.fullmatch(r"[a-z0-9_]+", ident) and not any(c.isupper() for c in ident):
             snake_case_count += 1
@@ -215,11 +184,6 @@
         elif re.fullmatch(r"[A-Z0-9_]+", ident) and ident.isupper():
             UPPER_SCREAMING_count += 1
     total_countable_idents = len(valid_idents_for_case_analysis)
-<<<<<<< HEAD
-    stats['snake_pct'] = round(snake_case_count / total_countable_idents, 2) if total_countable_idents > 0 else 0.0
-    stats['camel_pct'] = round(camelCase_count / total_countable_idents, 2) if total_countable_idents > 0 else 0.0
-    stats['screaming_pct'] = round(UPPER_SCREAMING_count / total_countable_idents, 2) if total_countable_idents > 0 else 0.0
-=======
     stats["snake_pct"] = (
         round(snake_case_count / total_countable_idents, 2)
         if total_countable_idents > 0
@@ -235,7 +199,6 @@
         if total_countable_idents > 0
         else 0.0
     )
->>>>>>> 49ca8a41
     docstring_markers = []
     tree = None
     try:
@@ -321,16 +284,11 @@
         error_msg = f"Error loading GGUF model from {resolved_model_path}: {e}"
         print(f"LLM_Interfacer Error: {error_msg}")
         return {**default_error_fingerprint, "error": error_msg}
-<<<<<<< HEAD
-    system_prompt = ("You are a style analysis assistant. Based on the provided code statistics, generate a JSON object representing the style fingerprint. The JSON object must only contain the following keys, with appropriate values derived from the statistics: 'indent' (int), 'quotes' (string, e.g., 'single', 'double', 'mixed?'), 'linelen' (int), 'snake_pct' (float, 0.0-1.0), 'camel_pct' (float, 0.0-1.0), 'screaming_pct' (float, 0.0-1.0), 'docstyle' (string, e.g., 'google', 'numpy', 'plain', 'unknown?'). Ensure screaming_pct refers to UPPER_CASE_SNAKE_CASE.")
-    messages = [{"role": "system", "content": system_prompt}, {"role": "user", "content": stats_block}]
-=======
     system_prompt = "You are a style analysis assistant. Based on the provided code statistics, generate a JSON object representing the style fingerprint. The JSON object must only contain the following keys, with appropriate values derived from the statistics: 'indent' (int), 'quotes' (string, e.g., 'single', 'double', 'mixed?'), 'linelen' (int), 'snake_pct' (float, 0.0-1.0), 'camel_pct' (float, 0.0-1.0), 'screaming_pct' (float, 0.0-1.0), 'docstyle' (string, e.g., 'google', 'numpy', 'plain', 'unknown?'). Ensure screaming_pct refers to UPPER_CASE_SNAKE_CASE."
     messages = [
         {"role": "system", "content": system_prompt},
         {"role": "user", "content": stats_block},
     ]
->>>>>>> 49ca8a41
     raw_json_output = "{}"
     try:
         response = llm.create_chat_completion(
@@ -1155,10 +1113,7 @@
     n_ctx: int = 2048,
     temperature: float = 0.3,
     mcp_prompt: str | None = None,
-<<<<<<< HEAD
-=======
     use_vllm: bool = False,
->>>>>>> 49ca8a41
 ) -> list[dict]:
     """Use an LLM to propose refactor operations for a free-text goal.
 
@@ -1167,9 +1122,6 @@
     """
     operations: list[dict] = []
 
-<<<<<<< HEAD
-    if model_path and Llama is not None and Path(model_path).is_file():
-=======
     if use_vllm and VLLMEngine is not None and model_path and Path(model_path).exists():
         joined = (mcp_prompt + "\n" if mcp_prompt else "") + goal_text
         result = _vllm_generate(model_path, joined, max_tokens, temperature, None)
@@ -1182,7 +1134,6 @@
                 if verbose:
                     print("propose_refactor_operations: vLLM output not JSON")
     elif model_path and Llama is not None and Path(model_path).is_file():
->>>>>>> 49ca8a41
         prompt = (
             "You are an assistant that converts free text coding goals into a "
             "JSON array of refactor operations. Each operation should have a "
@@ -1213,13 +1164,9 @@
                         operations = parsed
                 except json.JSONDecodeError:
                     if verbose:
-<<<<<<< HEAD
-                        print("propose_refactor_operations: LLM output was not valid JSON")
-=======
                         print(
                             "propose_refactor_operations: LLM output was not valid JSON"
                         )
->>>>>>> 49ca8a41
         except Exception as e:
             if verbose:
                 print(f"propose_refactor_operations: LLM error {e}")
@@ -1227,25 +1174,17 @@
     if not operations:
         lowered = goal_text.lower()
         if "import" in lowered:
-<<<<<<< HEAD
-            operations.append({"name": "add_import", "parameters": {"import_statement": ""}})
-=======
             operations.append(
                 {"name": "add_import", "parameters": {"import_statement": ""}}
             )
->>>>>>> 49ca8a41
         if "decorator" in lowered:
             operations.append(
                 {
                     "name": "add_decorator",
-<<<<<<< HEAD
-                    "parameters": {"decorator_name": "@todo", "target_function_name": "func"},
-=======
                     "parameters": {
                         "decorator_name": "@todo",
                         "target_function_name": "func",
                     },
->>>>>>> 49ca8a41
                 }
             )
         if "docstring" in lowered:
@@ -1267,11 +1206,6 @@
     n_ctx: int = 2048,
     temperature: float = 0.3,
     mcp_prompt: str | None = None,
-<<<<<<< HEAD
-) -> dict | None:
-    """Generate a custom workflow definition from a textual prompt."""
-    if model_path and Llama is not None and Path(model_path).is_file():
-=======
     use_vllm: bool = False,
 ) -> dict | None:
     """Generate a custom workflow definition from a textual prompt."""
@@ -1287,7 +1221,6 @@
                 if verbose:
                     print("generate_custom_workflow: vLLM output not JSON")
     elif model_path and Llama is not None and Path(model_path).is_file():
->>>>>>> 49ca8a41
         system_prompt = (
             "You are a workflow designer. Generate a JSON object with a 'name' and"
             " a 'steps' list describing which agents or models run in order."
@@ -1325,10 +1258,7 @@
     # fallback simple workflow
     return {"name": "custom", "steps": ["LLMCore", "DiffusionCore", "LLMCore"]}
 
-<<<<<<< HEAD
-=======
-
->>>>>>> 49ca8a41
+
 # Main block for testing (commented out as per original structure)
 # if __name__ == '__main__':
 #     # Test get_deepseek_draft_fingerprint
