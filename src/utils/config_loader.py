import yaml  # from PyYAML
from pathlib import Path
from typing import Dict, Any, Optional

DEFAULT_CONFIG_FILENAMES = ["config.yaml", "config.yml"]

# Define a more comprehensive default config structure
DEFAULT_APP_CONFIG: Dict[str, Any] = {
    "general": {
        "verbose": False,
        "project_root": None,  # To be dynamically set by the main application/CLI
        "data_dir": ".agent_data",  # Relative to project_root for success memory, etc.
        "patches_output_dir": ".autopatches",  # Relative to project_root for CommitBuilder output
    },
    "models": {
        # Style Profiling
        "deepseek_style_draft_gguf": "./models/placeholder_deepseek.gguf",
        "divot5_style_refiner_dir": "./models/placeholder_divot5_refiner/",
        "deepseek_style_polish_gguf": "./models/placeholder_deepseek.gguf",  # Can reuse
        "divot5_style_unifier_dir": "./models/placeholder_divot5_unifier/",
        # Spec Normalization
        "t5_spec_normalizer_dir": "./models/placeholder_t5_spec_normalizer/",
        # Planner
        "planner_scorer_gguf": "./models/placeholder_scorer.gguf",
        "operations_llm_gguf": "./models/placeholder_operations.gguf",
        # Agent Core LLM (scaffold, polish, repair, infill if GGUF based)
        "agent_llm_gguf": "./models/placeholder_llm_agent.gguf",  # General agent model
        "repair_llm_gguf": "./models/placeholder_repair_model.gguf",  # Specific repair model (can be same as agent_llm_gguf)
        "infill_llm_gguf": "./models/placeholder_llm_agent.gguf",  # Specific infill model (can be same as agent_llm_gguf)
        "divot5_infill_model_dir": "./models/placeholder_divot5_infill/",  # For DivoT5 FIM
        # Embeddings
        "sentence_transformer_model": "all-MiniLM-L6-v2",  # Default to HF Hub name
        # Core Predictor
        "core_predictor_model": "./models/core_predictor.joblib",
    },
    "agent_infill": {
        "type": "gguf",  # Options: "gguf", "divot5"
    },
    "tools": {
        "ruff_path": "ruff",
        "black_path": "black",
        "pyright_path": "pyright",
        "pytest_path": "pytest",
        "default_pytest_target_dir": "tests",
    },
    "llm_params": {
        "n_gpu_layers": -1,  # Common default, applies if not overridden
        "n_ctx": 4096,  # Common default
        "temperature_default": 0.3,
        "max_tokens_default": 2048,
        # Task-specific overrides (examples, actual keys used by components)
        "scorer_temp": 0.1,
        "scorer_max_tokens": 16,
        "agent_scaffold_temp": 0.3,
        "agent_scaffold_max_tokens": 2048,
        "agent_infill_gguf_temp": 0.4,
        "agent_infill_gguf_max_tokens": 512,  # For GGUF infill in DiffusionCore
        "agent_polish_temp": 0.2,
        "agent_polish_max_tokens": 2048,
        "agent_repair_temp": 0.3,
        "agent_repair_max_tokens": 2048,  # For LLMCore repair
    },
    "active_learning": {
        "enabled": False,
        "model_name": "gpt2",
        "output_dir": "./lora_adapters",
        "interval": 3600,
        "predictor_model": "./models/core_predictor.joblib",
    },
<<<<<<< HEAD
    "webui": {"port": 5001},
=======
    "mcp": {
        "default_tool": "basic",
        "tools": [
            {
                "name": "basic",
                "prompt": "You are a helpful assistant generating high quality Python patches.",
            }
        ],
        "workflow_settings": {},
        "agent_defaults": {},
    },
    "webui": {"port": 5001, "allow_registration": True},
>>>>>>> 9a2a7258
    "divot5_fim_params": {  # Parameters specific to DivoT5 Fill-In-Middle models
        "infill_max_length": 256,
        "infill_num_beams": 3,
        "infill_temperature": 0.5,
        "top_p": 0.9,  # Example, common DivoT5 param
        # Add other relevant DivoT5 FIM parameters here
    },
}


def merge_configs(
    base_config: Dict[str, Any], user_config: Dict[str, Any]
) -> Dict[str, Any]:
    merged = base_config.copy()
    for key, value in user_config.items():
        if isinstance(value, dict) and isinstance(merged.get(key), dict):
            merged[key] = merge_configs(merged[key], value)
        else:
            merged[key] = value
    return merged


def load_app_config(config_file_path: Optional[Path] = None) -> Dict[str, Any]:
    # Start with defaults
    current_config = (
        DEFAULT_APP_CONFIG.copy()
    )  # Use deepcopy if nested dicts are modified in place later

    file_to_load: Optional[Path] = None

    if config_file_path and config_file_path.is_file():
        file_to_load = config_file_path
    else:
        for filename in DEFAULT_CONFIG_FILENAMES:
            default_path = Path.cwd() / filename
            if default_path.is_file():
                file_to_load = default_path
                break

    if file_to_load:
        try:
            with open(file_to_load, "r", encoding="utf-8") as f:
                user_config = yaml.safe_load(f)
            if user_config:
                current_config = merge_configs(current_config, user_config)
            print(f"ConfigLoader: Loaded configuration from {file_to_load}")
        except yaml.YAMLError as e_yaml:
            print(
                f"ConfigLoader Warning: Error parsing YAML config file {file_to_load}: {e_yaml}. Using defaults."
            )
        except Exception as e_gen:
            print(
                f"ConfigLoader Warning: Error loading config file {file_to_load}: {e_gen}. Using defaults."
            )
    else:
        print(
            "ConfigLoader Info: No user config file provided or found in default locations. Using built-in defaults."
        )

    # Note: project_root is expected to be set by the calling application (e.g., CLI)
    # and then paths like data_dir can be made absolute.
    # Example:
    # if current_config["general"]["project_root"]:
    #     project_root = Path(current_config["general"]["project_root"]).resolve()
    #     current_config["general"]["project_root"] = str(project_root)
    #     for key in ["data_dir", "patches_output_dir"]:
    #         if current_config["general"].get(key) and not Path(current_config["general"][key]).is_absolute():
    #             current_config["general"][key] = str(project_root / current_config["general"][key])

    return current_config


def get_default_config_yaml_example() -> str:
    # PyYAML typically sorts keys by default, which is fine for an example.
    return yaml.dump(DEFAULT_APP_CONFIG, sort_keys=False, indent=2)


if __name__ == "__main__":  # Basic test
    print("--- Default Config Example ---")
    print(get_default_config_yaml_example())

    print("\n--- Loading Config (no file provided, using defaults) ---")
    loaded_cfg = load_app_config()
    print(f"Verbose from loaded_cfg: {loaded_cfg.get('general', {}).get('verbose')}")
    print(
        f"Default sentence transformer: {loaded_cfg.get('models', {}).get('sentence_transformer_model')}"
    )

    # Create a dummy config.yaml for testing load from file
    dummy_cfg_path = Path("temp_config_test.yaml")
    dummy_user_config = {
        "general": {"verbose": True, "project_root": "/tmp/my_project"},
        "models": {"planner_scorer_gguf": "./custom_models/scorer.gguf"},
        "llm_params": {"agent_repair_temp": 0.45},
    }
    with open(dummy_cfg_path, "w") as f:
        yaml.dump(dummy_user_config, f)

    print(f"\n--- Loading Config (from {dummy_cfg_path}) ---")
    loaded_from_file_cfg = load_app_config(dummy_cfg_path)

    print(
        f"Verbose from file: {loaded_from_file_cfg.get('general', {}).get('verbose')}"
    )
    print(
        f"Project root from file: {loaded_from_file_cfg.get('general', {}).get('project_root')}"
    )
    print(
        f"Scorer model from file: {loaded_from_file_cfg.get('models', {}).get('planner_scorer_gguf')}"
    )
    print(
        f"Agent LLM (default): {loaded_from_file_cfg.get('models', {}).get('agent_llm_gguf')}"
    )  # Should be default
    print(
        f"Agent repair temp from file: {loaded_from_file_cfg.get('llm_params', {}).get('agent_repair_temp')}"
    )  # User
    print(
        f"Agent scaffold temp (default): {loaded_from_file_cfg.get('llm_params', {}).get('agent_scaffold_temp')}"
    )  # Default

    if dummy_cfg_path.exists():
        dummy_cfg_path.unlink()
        print(f"\nCleaned up {dummy_cfg_path}")

    # Test loading from default location
    default_test_cfg_path = Path.cwd() / "config.yaml"
    with open(default_test_cfg_path, "w") as f:
        yaml.dump({"general": {"verbose": "DEBUG_MODE"}}, f)
    print(f"\n--- Loading Config (from default {default_test_cfg_path}) ---")
    loaded_from_default_cfg = load_app_config()  # No path given, should find it
    print(
        f"Verbose from default file: {loaded_from_default_cfg.get('general', {}).get('verbose')}"
    )
    if default_test_cfg_path.exists():
        default_test_cfg_path.unlink()
        print(f"Cleaned up {default_test_cfg_path}")<|MERGE_RESOLUTION|>--- conflicted
+++ resolved
@@ -67,9 +67,6 @@
         "interval": 3600,
         "predictor_model": "./models/core_predictor.joblib",
     },
-<<<<<<< HEAD
-    "webui": {"port": 5001},
-=======
     "mcp": {
         "default_tool": "basic",
         "tools": [
@@ -82,7 +79,6 @@
         "agent_defaults": {},
     },
     "webui": {"port": 5001, "allow_registration": True},
->>>>>>> 9a2a7258
     "divot5_fim_params": {  # Parameters specific to DivoT5 Fill-In-Middle models
         "infill_max_length": 256,
         "infill_num_beams": 3,
