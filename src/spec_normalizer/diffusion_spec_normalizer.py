# src/spec_normalizer/diffusion_spec_normalizer.py
from typing import Dict, Any, Optional
from pathlib import Path

from .spec_normalizer_interface import SpecNormalizerModelInterface
from .t5_client import T5Client  # Fallback implementation
<<<<<<< HEAD
=======
from src.utils.config_loader import DEFAULT_APP_CONFIG
>>>>>>> ce9805c5

try:
    import torch
    from transformers import T5ForConditionalGeneration, T5TokenizerFast
except ImportError:  # pragma: no cover - transformers is optional at runtime
    torch = None  # type: ignore
    T5ForConditionalGeneration = None  # type: ignore
    T5TokenizerFast = None  # type: ignore
    print(
        "Warning: PyTorch or Hugging Face Transformers not available. DiffusionSpecNormalizer will use the T5 fallback only."
    )


class DiffusionSpecNormalizer(SpecNormalizerModelInterface):
    def __init__(self, app_config: Dict[str, Any]):
        self.app_config = app_config
        self.verbose = self.app_config.get("general", {}).get("verbose", False)

        self.diffusion_model_path = self.app_config.get("models", {}).get(
            "spec_diffusion_model_path"
        )
        self._is_diffusion_model_configured = False
        self.fallback_t5_client: Optional[T5Client] = None
        self.model: Optional[T5ForConditionalGeneration] = None
        self.tokenizer: Optional[T5TokenizerFast] = None
        self.device: Optional[str] = None
        self._is_ready: bool = False

        if (
            self.diffusion_model_path
            and T5ForConditionalGeneration
            and T5TokenizerFast
            and torch
        ):
            model_path = Path(self.diffusion_model_path)
            if model_path.exists():
                try:
                    self.device = "cuda" if torch.cuda.is_available() else "cpu"
                    if self.verbose:
                        print(
                            f"DiffusionSpecNormalizer: Loading diffusion model from {model_path} on {self.device}"
                        )
                    self.tokenizer = T5TokenizerFast.from_pretrained(str(model_path))
                    self.model = T5ForConditionalGeneration.from_pretrained(
                        str(model_path)
                    ).to(self.device)  # type: ignore
                    self.model.eval()  # type: ignore
                    self._is_diffusion_model_configured = True
                    self._is_ready = True
                except Exception as e:
                    print(
                        f"DiffusionSpecNormalizer Error: Failed to load diffusion model from {model_path}: {e}"
                    )
                    self._is_diffusion_model_configured = False
            else:
                if self.verbose:
                    print(
                        f"DiffusionSpecNormalizer Warning: Diffusion model path {model_path} not found. Falling back to T5Client."
                    )

        if not self._is_diffusion_model_configured:
            if self.verbose:
                print(
                    "DiffusionSpecNormalizer: Diffusion model unavailable. Initializing T5Client as fallback."
                )
            self.fallback_t5_client = T5Client(app_config=self.app_config)

    @property
    def is_ready(self) -> bool:
        if self._is_diffusion_model_configured and self._is_ready:
            return True
        if self.fallback_t5_client:
            return self.fallback_t5_client.is_ready
        return False

    def generate_spec_yaml(
        self, raw_issue_text: str, context_symbols_string: Optional[str] = None
    ) -> Optional[str]:
        if self._is_diffusion_model_configured and self.model and self.tokenizer:
            if self.verbose:
                print(
                    f"DiffusionSpecNormalizer: Generating spec with diffusion model for: {raw_issue_text[:50]}..."
                )

            prompt = (
                "Translate the following issue description and context into a YAML specification.\n\n"
                f"Context symbols:\n{context_symbols_string if context_symbols_string else 'None'}\n\n"
                f"Issue:\n{raw_issue_text}\n\nGenerate YAML:"
            )
            try:
                inputs = self.tokenizer(
                    prompt,
                    return_tensors="pt",
                    max_length=1024,
                    truncation=True,
                    padding="longest",
                ).to(self.device)
                gen_cfg = {"max_length": 512, "num_beams": 4, "early_stopping": True}
                outputs = self.model.generate(inputs.input_ids, **gen_cfg)  # type: ignore
                yaml_str = self.tokenizer.decode(
                    outputs[0], skip_special_tokens=True
                ).strip()
                if self.verbose:
                    print(f"DiffusionSpecNormalizer: Model output:\n{yaml_str}")
                return yaml_str
            except Exception as e:
                print(
                    f"DiffusionSpecNormalizer Error: Inference failed: {e}. Falling back to T5Client."
                )

        if self.fallback_t5_client and self.fallback_t5_client.is_ready:
            if self.verbose:
                print(
                    f"DiffusionSpecNormalizer: Using T5Client fallback for: {raw_issue_text[:50]}..."
                )
            return self.fallback_t5_client.generate_spec_yaml(
                raw_issue_text, context_symbols_string
            )
        else:
            if self.verbose:
                print(
                    "DiffusionSpecNormalizer Error: Neither diffusion model nor T5 fallback is ready."
                )
            return None<|MERGE_RESOLUTION|>--- conflicted
+++ resolved
@@ -4,10 +4,9 @@
 
 from .spec_normalizer_interface import SpecNormalizerModelInterface
 from .t5_client import T5Client  # Fallback implementation
-<<<<<<< HEAD
-=======
+
 from src.utils.config_loader import DEFAULT_APP_CONFIG
->>>>>>> ce9805c5
+
 
 try:
     import torch
