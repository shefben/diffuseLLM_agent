# src/spec_normalizer/diffusion_spec_normalizer.py
from typing import Dict, Any, Optional
from pathlib import Path

from .spec_normalizer_interface import SpecNormalizerModelInterface
from .t5_client import T5Client  # Fallback implementation
<<<<<<< HEAD
=======

>>>>>>> 9a2a7258
try:
    import torch
    from transformers import T5ForConditionalGeneration, T5TokenizerFast
except ImportError:  # pragma: no cover - transformers is optional at runtime
    torch = None  # type: ignore
    T5ForConditionalGeneration = None  # type: ignore
    T5TokenizerFast = None  # type: ignore
    print(
        "Warning: PyTorch or Hugging Face Transformers not available. DiffusionSpecNormalizer will use the T5 fallback only."
    )


class DiffusionSpecNormalizer(SpecNormalizerModelInterface):
    def __init__(self, app_config: Dict[str, Any]):
        self.app_config = app_config
        self.verbose = self.app_config.get("general", {}).get("verbose", False)

        self.diffusion_model_path = self.app_config.get("models", {}).get(
            "spec_diffusion_model_path"
        )
        self._is_diffusion_model_configured = False
        self.fallback_t5_client: Optional[T5Client] = None
        self.model: Optional[T5ForConditionalGeneration] = None
        self.tokenizer: Optional[T5TokenizerFast] = None
        self.device: Optional[str] = None
        self._is_ready: bool = False

        if (
            self.diffusion_model_path
            and T5ForConditionalGeneration
            and T5TokenizerFast
            and torch
        ):
            model_path = Path(self.diffusion_model_path)
            if model_path.exists():
                try:
                    self.device = "cuda" if torch.cuda.is_available() else "cpu"
                    if self.verbose:
                        print(
                            f"DiffusionSpecNormalizer: Loading diffusion model from {model_path} on {self.device}"
                        )
                    self.tokenizer = T5TokenizerFast.from_pretrained(str(model_path))
                    self.model = T5ForConditionalGeneration.from_pretrained(
                        str(model_path)
                    ).to(self.device)  # type: ignore
                    self.model.eval()  # type: ignore
                    self._is_diffusion_model_configured = True
                    self._is_ready = True
                except Exception as e:
                    print(
                        f"DiffusionSpecNormalizer Error: Failed to load diffusion model from {model_path}: {e}"
                    )
                    self._is_diffusion_model_configured = False
            else:
                if self.verbose:
                    print(
                        f"DiffusionSpecNormalizer Warning: Diffusion model path {model_path} not found. Falling back to T5Client."
                    )

        if not self._is_diffusion_model_configured:
            if self.verbose:
                print(
                    "DiffusionSpecNormalizer: Diffusion model unavailable. Initializing T5Client as fallback."
                )
            self.fallback_t5_client = T5Client(app_config=self.app_config)

    @property
    def is_ready(self) -> bool:
        if self._is_diffusion_model_configured and self._is_ready:
            return True
        if self.fallback_t5_client:
            return self.fallback_t5_client.is_ready
        return False

    def generate_spec_yaml(
<<<<<<< HEAD
        self, raw_issue_text: str, context_symbols_string: Optional[str] = None
=======
        self,
        raw_issue_text: str,
        context_symbols_string: Optional[str] = None,
        mcp_prompt: Optional[str] = None,
>>>>>>> 9a2a7258
    ) -> Optional[str]:
        if self._is_diffusion_model_configured and self.model and self.tokenizer:
            if self.verbose:
                print(
                    f"DiffusionSpecNormalizer: Generating spec with diffusion model for: {raw_issue_text[:50]}..."
                )

            prompt = (
                "Translate the following issue description and context into a YAML specification.\n\n"
                f"Context symbols:\n{context_symbols_string if context_symbols_string else 'None'}\n\n"
                f"Issue:\n{raw_issue_text}\n\nGenerate YAML:"
            )
<<<<<<< HEAD
=======
            if mcp_prompt:
                prompt = mcp_prompt + "\n" + prompt
>>>>>>> 9a2a7258
            try:
                inputs = self.tokenizer(
                    prompt,
                    return_tensors="pt",
                    max_length=1024,
                    truncation=True,
                    padding="longest",
                ).to(self.device)
                gen_cfg = {"max_length": 512, "num_beams": 4, "early_stopping": True}
                outputs = self.model.generate(inputs.input_ids, **gen_cfg)  # type: ignore
                yaml_str = self.tokenizer.decode(
                    outputs[0], skip_special_tokens=True
                ).strip()
                if self.verbose:
                    print(f"DiffusionSpecNormalizer: Model output:\n{yaml_str}")
                return yaml_str
            except Exception as e:
                print(
                    f"DiffusionSpecNormalizer Error: Inference failed: {e}. Falling back to T5Client."
                )

        if self.fallback_t5_client and self.fallback_t5_client.is_ready:
            if self.verbose:
                print(
                    f"DiffusionSpecNormalizer: Using T5Client fallback for: {raw_issue_text[:50]}..."
                )
            return self.fallback_t5_client.generate_spec_yaml(
<<<<<<< HEAD
                raw_issue_text, context_symbols_string
=======
                raw_issue_text, context_symbols_string, mcp_prompt
>>>>>>> 9a2a7258
            )
        else:
            if self.verbose:
                print(
                    "DiffusionSpecNormalizer Error: Neither diffusion model nor T5 fallback is ready."
                )
            return None<|MERGE_RESOLUTION|>--- conflicted
+++ resolved
@@ -4,10 +4,7 @@
 
 from .spec_normalizer_interface import SpecNormalizerModelInterface
 from .t5_client import T5Client  # Fallback implementation
-<<<<<<< HEAD
-=======
 
->>>>>>> 9a2a7258
 try:
     import torch
     from transformers import T5ForConditionalGeneration, T5TokenizerFast
@@ -83,14 +80,10 @@
         return False
 
     def generate_spec_yaml(
-<<<<<<< HEAD
-        self, raw_issue_text: str, context_symbols_string: Optional[str] = None
-=======
         self,
         raw_issue_text: str,
         context_symbols_string: Optional[str] = None,
         mcp_prompt: Optional[str] = None,
->>>>>>> 9a2a7258
     ) -> Optional[str]:
         if self._is_diffusion_model_configured and self.model and self.tokenizer:
             if self.verbose:
@@ -103,11 +96,8 @@
                 f"Context symbols:\n{context_symbols_string if context_symbols_string else 'None'}\n\n"
                 f"Issue:\n{raw_issue_text}\n\nGenerate YAML:"
             )
-<<<<<<< HEAD
-=======
             if mcp_prompt:
                 prompt = mcp_prompt + "\n" + prompt
->>>>>>> 9a2a7258
             try:
                 inputs = self.tokenizer(
                     prompt,
@@ -135,11 +125,7 @@
                     f"DiffusionSpecNormalizer: Using T5Client fallback for: {raw_issue_text[:50]}..."
                 )
             return self.fallback_t5_client.generate_spec_yaml(
-<<<<<<< HEAD
-                raw_issue_text, context_symbols_string
-=======
                 raw_issue_text, context_symbols_string, mcp_prompt
->>>>>>> 9a2a7258
             )
         else:
             if self.verbose:
